<?php

namespace OCA\OpenCatalogi\Service;

use Adbar\Dot;
use Exception;
use GuzzleHttp\Client;
use GuzzleHttp\Exception\ClientException;
use GuzzleHttp\Exception\GuzzleException;
use InvalidArgumentException;
use OCP\App\IAppManager;
use OCP\AppFramework\Db\DoesNotExistException;
use OCP\AppFramework\Db\MultipleObjectsReturnedException;
use Psr\Container\ContainerExceptionInterface;
use Psr\Container\NotFoundExceptionInterface;
use Symfony\Component\Uid\Uuid;
use Psr\Container\ContainerInterface;
use OCP\IAppConfig;
// Import mappers
use OCA\OpenCatalogi\Db\AttachmentMapper;
use OCA\OpenCatalogi\Db\CatalogMapper;
use OCA\OpenCatalogi\Db\ListingMapper;
use OCA\OpenCatalogi\Db\PublicationTypeMapper;
use OCA\OpenCatalogi\Db\OrganizationMapper;
use OCA\OpenCatalogi\Db\PublicationMapper;
use OCA\OpenCatalogi\Db\ThemeMapper;

/**
 * Service class for handling object-related operations
 */
class ObjectService
{
	/** @var string $appName The name of the app */
	private string $appName;

	/**
	 * Constructor for ObjectService.
	 *
	 * @param AttachmentMapper $attachmentMapper Mapper for attachments
	 * @param CatalogMapper $catalogMapper Mapper for catalogs
	 * @param ListingMapper $listingMapper Mapper for listings
	 * @param PublicationTypeMapper $publicationTypeMapper Mapper for publication types
	 * @param OrganizationMapper $organizationMapper Mapper for organizations
	 * @param PublicationMapper $publicationMapper Mapper for publications
	 * @param ThemeMapper $themeMapper Mapper for themes
	 * @param ContainerInterface $container Container for dependency injection
	 * @param IAppManager $appManager App manager interface
	 * @param IAppConfig $config App configuration interface
	 */
	public function __construct(
		private AttachmentMapper $attachmentMapper,
		private CatalogMapper $catalogMapper,
		private ListingMapper $listingMapper,
		private PublicationTypeMapper $publicationTypeMapper,
		private OrganizationMapper $organizationMapper,
		private PublicationMapper $publicationMapper,
		private ThemeMapper $themeMapper,
		private ContainerInterface $container,
		private readonly IAppManager $appManager,
		private readonly IAppConfig $config,
	) {
		$this->appName = 'opencatalogi';
	}

	/**
	 * Gets the appropriate mapper based on the object type.
	 *
	 * @param string $objectType The type of object to retrieve the mapper for.
	 *
	 * @return mixed The appropriate mapper.
	 * @throws InvalidArgumentException If an unknown object type is provided.
	 * @throws NotFoundExceptionInterface|ContainerExceptionInterface If OpenRegister service is not available or if register/schema is not configured.
	 * @throws Exception
	 */
	private function getMapper(string $objectType): mixed
	{
		// Get the source for the object type from the configuration
		$source = $this->config->getValueString($this->appName, $objectType . '_source', 'internal');

		// If the source is 'open_registers', use the OpenRegister service
		if ($source === 'openregister') {
			$openRegister = $this->getOpenRegisters();
			if ($openRegister === null) {
				throw new Exception("OpenRegister service not available");
			}
			$register = $this->config->getValueString($this->appName, $objectType . '_register', '');
			if (empty($register)) {
				throw new Exception("Register not configured for $objectType");
			}
			$schema = $this->config->getValueString($this->appName, $objectType . '_schema', '');
			if (empty($schema)) {
				throw new Exception("Schema not configured for $objectType");
			}
			return $openRegister->getMapper(register: $register, schema: $schema);
		}

		// If the source is internal, return the appropriate mapper based on the object type
		return match ($objectType) {
			'attachment' => $this->attachmentMapper,
			'catalog' => $this->catalogMapper,
			'listing' => $this->listingMapper,
			'publicationType' => $this->publicationTypeMapper,
			'organization' => $this->organizationMapper,
			'publication' => $this->publicationMapper,
			'theme' => $this->themeMapper,
			default => throw new InvalidArgumentException("Unknown object type: $objectType"),
		};
	}

	/**
	 * Gets an object based on the object type and id.
	 *
	 * @param string $objectType The type of object to retrieve.
	 * @param string $id The id of the object to retrieve.
	 *
	 * @return mixed The retrieved object.
	 * @throws ContainerExceptionInterface|DoesNotExistException|MultipleObjectsReturnedException|NotFoundExceptionInterface
	 */
	public function getObject(string $objectType, string $id, array $extend = []): mixed
	{
		// Clean up the id if it's a URI by getting only the last path part
		if (filter_var($id, FILTER_VALIDATE_URL)) {
			$parts = explode('/', rtrim($id, '/'));
			$id = end($parts);
		}

		// Get the appropriate mapper for the object type
		$mapper = $this->getMapper($objectType);
		// Use the mapper to find and return the object
		$object = $mapper->find($id);

		// Convert the object to an array if it is not already an array
		if (is_object($object) && method_exists($object, 'jsonSerialize')) {
			$object = $object->jsonSerialize();
		} elseif (is_array($object) === false) {
			$object = (array)$object;
		}

		$object = $this->extendEntity(entity: $object, extend: $extend);

		return $object;
	}

	/**
	 * Gets objects based on the object type, filters, search conditions, and other parameters.
	 *
	 * @param string $objectType The type of objects to retrieve.
	 * @param int|null $limit The maximum number of objects to retrieve.
	 * @param int|null $offset The offset from which to start retrieving objects.
	 * @param array|null $filters Filters to apply to the query.
	 * @param array|null $searchConditions Search conditions to apply to the query.
	 * @param array|null $searchParams Search parameters for the query.
	 * @param array|null $sort Sorting parameters for the query.
	 * @param array|null $extend Additional parameters for extending the query.
	 *
	 * @return array The retrieved objects as arrays.
	 * @throws ContainerExceptionInterface|DoesNotExistException|MultipleObjectsReturnedException|NotFoundExceptionInterface
	 */
	public function getObjects(
		string $objectType,
		?int $limit = null,
		?int $offset = null,
		?array $filters = [],
		?array $searchConditions = [],
		?array $searchParams = [],
		?array $sort = [],
		?array $extend = []
	): array
	{
		// Get the appropriate mapper for the object type
		$mapper = $this->getMapper($objectType);
		// Use the mapper to find and return the objects based on the provided parameters
		$objects = $mapper->findAll($limit, $offset, $filters, $searchConditions, $searchParams, $sort);

		// Convert entity objects to arrays using jsonSerialize
		$objects = array_map(function($object) {
			return $object->jsonSerialize();
		}, $objects);

		// Extend the objects if the extend array is not empty
		if (empty($extend) === false) {
			$objects = array_map(function($object) use ($extend) {
				return $this->extendEntity($object, $extend);
			}, $objects);
		}

		return $objects;
	}

	/**
	 * Gets multiple objects based on the object type and ids.
	 *
	 * @param string $objectType The type of objects to retrieve.
	 * @param array $ids The ids of the objects to retrieve.
	 *
	 * @return array The retrieved objects.
	 * @throws ContainerExceptionInterface|NotFoundExceptionInterface If an unknown object type is provided.
	 */
	public function getMultipleObjects(string $objectType, array $ids): array
	{
		// Process the ids
		$processedIds = array_map(function($id) {
			if (is_object($id) && method_exists($id, 'getId')) {
				return $id->getId();
			} elseif (is_array($id) && isset($id['id'])) {
				return $id['id'];
			} else {
				return $id;
			}
		}, $ids);

		// Clean up the ids if they are URIs
		$cleanedIds = array_map(function($id) {
			// If the id is a URI, get only the last part of the path
			if (filter_var($id, FILTER_VALIDATE_URL)) {
				$parts = explode('/', rtrim($id, '/'));
				return end($parts);
			}
			return $id;
		}, $processedIds);

		// Get the appropriate mapper for the object type
		$mapper = $this->getMapper($objectType);

		// Use the mapper to find and return multiple objects based on the provided cleaned ids
		return $mapper->findMultiple($cleanedIds);
	}

	/**
	 * Gets all objects of a specific type.
	 *
	 * @param string $objectType The type of objects to retrieve.
	 * @param int|null $limit The maximum number of objects to retrieve.
	 * @param int|null $offset The offset from which to start retrieving objects.
	 *
	 * @return array The retrieved objects.
	 * @throws ContainerExceptionInterface|NotFoundExceptionInterface If an unknown object type is provided.
	 */
	public function getAllObjects(string $objectType, ?int $limit = null, ?int $offset = null): array
	{
		// Get the appropriate mapper for the object type
		$mapper = $this->getMapper($objectType);

		// Use the mapper to find and return all objects of the specified type
		return $mapper->findAll($limit, $offset);
	}

	/**
	 * Creates a new object or updates an existing one from an array of data.
	 *
	 * @param string $objectType The type of object to create or update.
	 * @param array $object The data to create or update the object from.
	 * @param bool $updateVersion If we should update the version or not, default = true.
	 *
	 * @return mixed The created or updated object.
	 * @throws ContainerExceptionInterface|DoesNotExistException|MultipleObjectsReturnedException|NotFoundExceptionInterface
	 */
	public function saveObject(string $objectType, array $object, bool $updateVersion = true): mixed
	{
		// Get the appropriate mapper for the object type
		$mapper = $this->getMapper($objectType);
		// If the object has an id, update it; otherwise, create a new object
		if (isset($object['id']) === true) {
			return $mapper->updateFromArray($object['id'], $object, $updateVersion);
		}
		else {
			return $mapper->createFromArray($object);
		}
	}

	/**
	 * Deletes an object based on the object type and id.
	 *
	 * @param string $objectType The type of object to delete.
	 * @param string|int $id The id of the object to delete.
	 *
	 * @return bool True if the object was successfully deleted, false otherwise.
	 * @throws ContainerExceptionInterface|NotFoundExceptionInterface|\OCP\DB\Exception If an unknown object type is provided.
	 */
	public function deleteObject(string $objectType, string|int $id): bool
	{
		// Get the appropriate mapper for the object type
		$mapper = $this->getMapper($objectType);

		// Use the mapper to get and delete the object
		try {
			$object = $mapper->find($id);
			$mapper->delete($object);
		} catch (Exception $e) {
			return false;
		}

		return true;
	}

	/**
	 * Attempts to retrieve the OpenRegister service from the container.
	 *
	 * @return mixed|null The OpenRegister service if available, null otherwise.
	 * @throws ContainerExceptionInterface|NotFoundExceptionInterface
	 */
	public function getOpenRegisters(): ?\OCA\OpenRegister\Service\ObjectService
	{
		if (in_array(needle: 'openregister', haystack: $this->appManager->getInstalledApps()) === true) {
			try {
				// Attempt to get the OpenRegister service from the container
				return $this->container->get('OCA\OpenRegister\Service\ObjectService');
			} catch (Exception $e) {
				// If the service is not available, return null
				return null;
			}
		}

		return null;
	}

	/**
	 * Get a result array for a request based on the request and the object type.
	 *
	 * @param string $objectType The type of object to retrieve
	 * @param array $requestParams The request parameters
	 *
	 * @return array The result array containing objects and total count
	 * @throws ContainerExceptionInterface|DoesNotExistException|MultipleObjectsReturnedException|NotFoundExceptionInterface
	 */
	public function getResultArrayForRequest(string $objectType, array $requestParams): array
	{
		// Extract specific parameters
		$limit = $requestParams['limit'] ?? $requestParams['_limit'] ?? null;
		$offset = $requestParams['offset'] ?? $requestParams['_offset'] ?? null;
		$order = $requestParams['order'] ?? $requestParams['_order'] ?? null;
		$extend = $requestParams['extend'] ?? $requestParams['_extend'] ?? null;
		$page = $requestParams['page'] ?? $requestParams['_page'] ?? null;

		if ($page !== null && isset($limit)) {
			$offset = $limit * ($page - 1);
		}


		// Ensure order and extend are arrays
		if (is_string($order)) {
			$order = array_map('trim', explode(',', $order));
		}
		if (is_string($extend)) {
			$extend = array_map('trim', explode(',', $extend));
		}

		// Remove unnecessary parameters from filters
		$filters = $requestParams;
		unset($filters['_route']); // TODO: Investigate why this is here and if it's needed
		unset($filters['_extend'], $filters['_limit'], $filters['_offset'], $filters['_order'], $filters['_page']);
		unset($filters['extend'], $filters['limit'], $filters['offset'], $filters['order'], $filters['page']);

		// Fetch objects based on filters and order
		$objects = $this->getObjects(
			objectType: $objectType,
			limit: $limit,
			offset: $offset,
			filters: $filters,
<<<<<<< HEAD
			sort: $order,
			extend: $extend
		);
=======
			searchConditions: null,
			searchParams: null,
			sort: $order,
			extend: $extend
		);

		// Extend the objects if the extend array is not empty
		if (empty($extend) === false) {
			$objects = array_map(function($object) use ($extend) {
				return $this->extendEntity($object, $extend);
			}, $objects);
		}
>>>>>>> fa83f744

		// Prepare response data
		return [
			'results' => $objects,
			'total' => count($objects)
		];
	}

	/**
	 * Extends an entity with related objects based on the extend array.
	 *
	 * @param mixed $entity The entity to extend
	 * @param array $extend An array of properties to extend
	 *
	 * @return array The extended entity as an array
	 * @throws ContainerExceptionInterface|DoesNotExistException|MultipleObjectsReturnedException|NotFoundExceptionInterface If a property is not present on the entity
	 */
	public function extendEntity(mixed $entity, array $extend): array
	{
		$surpressMapperError = false;
		// Convert the entity to an array if it's not already one
		$result = is_array($entity) ? $entity : $entity->jsonSerialize();

		if (in_array(needle: 'all', haystack: $extend) === true) {
			$extend = array_keys($entity);
			$surpressMapperError = true;
		}

		// Iterate through each property to be extended
		foreach ($extend as $property) {
			// Create a singular property name
			$singularProperty = rtrim($property, 's');

			// Check if property or singular property are keys in the array
			if (array_key_exists($property, $result)) {
				$value = $result[$property];
				if (empty($value)) {
					continue;
				}
			} elseif (array_key_exists($singularProperty, $result)) {
				$value = $result[$singularProperty];
			} else {
				throw new Exception("Property '$property' or '$singularProperty' is not present in the entity.");
			}

			// Get a mapper for the property
			$propertyObject = $property;
			try {
				$mapper = $this->getMapper($property);
				$propertyObject = $singularProperty;
			} catch (Exception $e) {
				try {
					$mapper = $this->getMapper($singularProperty);
					$propertyObject = $singularProperty;
				} catch (Exception $e) {
					// If still no mapper, throw a no mapper available error
					if ($surpressMapperError === true) {
						continue;
					}
					throw new Exception("No mapper available for property '$property'.");
				}
			}

			// Update the values
			if (is_array($value)) {
				// If the value is an array, get multiple related objects
				$result[$property] = $this->getMultipleObjects($propertyObject, $value);
			} else {
				// If the value is not an array, get a single related object
				$objectId = is_object($value) ? $value->getId() : $value;
				$result[$property] = $this->getObject($propertyObject, $objectId);
			}
		}

		// Return the extended entity as an array
		return $result;
	}
}<|MERGE_RESOLUTION|>--- conflicted
+++ resolved
@@ -357,24 +357,11 @@
 			limit: $limit,
 			offset: $offset,
 			filters: $filters,
-<<<<<<< HEAD
-			sort: $order,
-			extend: $extend
-		);
-=======
 			searchConditions: null,
 			searchParams: null,
 			sort: $order,
 			extend: $extend
 		);
-
-		// Extend the objects if the extend array is not empty
-		if (empty($extend) === false) {
-			$objects = array_map(function($object) use ($extend) {
-				return $this->extendEntity($object, $extend);
-			}, $objects);
-		}
->>>>>>> fa83f744
 
 		// Prepare response data
 		return [
