<?php

namespace OCA\OpenCatalogi\Db;

use DateTime;
use JsonSerializable;
use OCP\AppFramework\Db\Entity;

class Listing extends Entity implements JsonSerializable
{

<<<<<<< HEAD
	protected ?string $title 	   = null;
	protected ?string $reference   = null;
	protected ?string $summary     = null;
	protected ?string $description = null;
	protected ?string $search	   = null;
	protected ?string $directory   = null;
	protected ?array $metadata     = null;
	protected ?string $catalogId   = null;
	protected ?string $status	   = null;
	protected ?DateTime $lastSync  = null;
	protected ?bool    $default	   = false;
	protected ?bool    $available  = false;
	protected ?string $organisation = null;
=======
	protected ?string   $title 	   = null;
	protected ?string   $reference   = null;
	protected ?string   $summary     = null;
	protected ?string   $description = null;
	protected ?string   $search	   = null;
	protected ?string   $directory   = null;
	protected ?string   $metadata    = null;
	protected ?string   $catalogId   = null;
	protected ?string   $status	   = null;
	protected ?int      $statusCode  = null;
	protected ?DateTime $lastSync  = null;
	protected ?bool     $default	   = false;
	protected ?bool     $available  = false;
	protected ?string   $organisation = null;
>>>>>>> 8a8d3bf0

	public function __construct() {
		$this->addType(fieldName: 'title', type: 'string');
		$this->addType(fieldName: 'summary', type: 'string');
		$this->addType(fieldName: 'description', type: 'string');
		$this->addType(fieldName: 'search', type: 'string');
		$this->addType(fieldName: 'directory', type: 'string');
		$this->addType(fieldName: 'metadata', type: 'json');
		$this->addType(fieldName: 'catalogId', type: 'string');
		$this->addType(fieldName: 'status', type: 'string');
		$this->addType(fieldName: 'statusCode', type: 'integer');
		$this->addType(fieldName: 'lastSync', type: 'datetime');
		$this->addType(fieldName: 'default', type: 'boolean');
		$this->addType(fieldName: 'available', type: 'boolean');
		$this->addType(fieldName: 'organisation', type: 'string');
	}

	public function getJsonFields(): array
	{
		return array_keys(
			array_filter($this->getFieldTypes(), function ($field) {
				return $field === 'json';
			})
		);
	}

	public function hydrate(array $object): self
	{
		$jsonFields = $this->getJsonFields();

		if(isset($object['metadata']) === false) {
			$object['metadata'] = [];
		}

		foreach($object as $key => $value) {
			if (in_array($key, $jsonFields) === true && $value === []) {
				$value = null;
			}

			$method = 'set'.ucfirst($key);

			try {
				$this->$method($value);
			} catch (\Exception $exception) {
			}
		}

		return $this;
	}

	public function jsonSerialize(): array
	{
		$array = [
			'id' 		  => $this->id,
			'title' 	  => $this->title,
			'summary' 	  => $this->summary,
			'description' => $this->description,
			'search' 	  => $this->search,
			'directory'	  => $this->directory,
			'metadata'	  => $this->metadata,
			'catalogId'	  => $this->catalogId,
			'status' 	  => $this->status,
			'lastSync' 	  => $this->lastSync?->format('c'),
			'default' 	  => $this->default,
			'available'   => $this->available,
<<<<<<< HEAD
			'organisation'=> json_decode($this->organisation, true),
=======
			'organisation'=> $this->organisation,
>>>>>>> 8a8d3bf0
		];

		$jsonFields = $this->getJsonFields();

		foreach ($array as $key => $value) {
			if (in_array($key, $jsonFields) === true && $value === null) {
				$array[$key] = [];
			}
		}

		return $array;
	}
}<|MERGE_RESOLUTION|>--- conflicted
+++ resolved
@@ -9,28 +9,13 @@
 class Listing extends Entity implements JsonSerializable
 {
 
-<<<<<<< HEAD
-	protected ?string $title 	   = null;
-	protected ?string $reference   = null;
-	protected ?string $summary     = null;
-	protected ?string $description = null;
-	protected ?string $search	   = null;
-	protected ?string $directory   = null;
-	protected ?array $metadata     = null;
-	protected ?string $catalogId   = null;
-	protected ?string $status	   = null;
-	protected ?DateTime $lastSync  = null;
-	protected ?bool    $default	   = false;
-	protected ?bool    $available  = false;
-	protected ?string $organisation = null;
-=======
 	protected ?string   $title 	   = null;
 	protected ?string   $reference   = null;
 	protected ?string   $summary     = null;
 	protected ?string   $description = null;
 	protected ?string   $search	   = null;
 	protected ?string   $directory   = null;
-	protected ?string   $metadata    = null;
+	protected ?array $metadata     = null;
 	protected ?string   $catalogId   = null;
 	protected ?string   $status	   = null;
 	protected ?int      $statusCode  = null;
@@ -38,7 +23,6 @@
 	protected ?bool     $default	   = false;
 	protected ?bool     $available  = false;
 	protected ?string   $organisation = null;
->>>>>>> 8a8d3bf0
 
 	public function __construct() {
 		$this->addType(fieldName: 'title', type: 'string');
@@ -104,11 +88,7 @@
 			'lastSync' 	  => $this->lastSync?->format('c'),
 			'default' 	  => $this->default,
 			'available'   => $this->available,
-<<<<<<< HEAD
 			'organisation'=> json_decode($this->organisation, true),
-=======
-			'organisation'=> $this->organisation,
->>>>>>> 8a8d3bf0
 		];
 
 		$jsonFields = $this->getJsonFields();
