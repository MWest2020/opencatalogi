<?php

namespace OCA\OpenCatalogi\Db;

use OCA\OpenCatalogi\Db\Listing;
use OCA\OpenCatalogi\Db\Organisation;
use OCP\AppFramework\Db\Entity;
use OCP\AppFramework\Db\QBMapper;
use OCP\DB\QueryBuilder\IQueryBuilder;
use OCP\IDBConnection;

class ListingMapper extends QBMapper
{
	public function __construct(IDBConnection $db)
	{
		parent::__construct($db, 'listings');
	}

	public function find(int $id): Listing
	{
		$qb = $this->db->getQueryBuilder();

        $qb->select(
            'l.*',
            'o.id AS organisation_id',
            'o.title AS organisation_title',
            'o.summary AS organisation_summary',
            'o.description AS organisation_description',
            'o.image AS organisation_image',
            'o.oin AS organisation_oin',
            'o.tooi AS organisation_tooi',
            'o.rsin AS organisation_rsin',
            'o.pki AS organisation_pki'
        )
        ->from('listings', 'l')
        ->leftJoin('l', 'organizations', 'o', 'l.organisation = o.id')
        ->where(
            $qb->expr()->eq('l.id', $qb->createNamedParameter($id, IQueryBuilder::PARAM_INT))
        );

		return $this->findEntityCustom(query: $qb);
	}

	/**
	 * Returns a db result and throws exceptions when there are more or less
	 * results CUSTOM FOR JOINS
	 *
	 * @param IQueryBuilder $query
	 * @return Entity the entity
	 * @psalm-return T the entity
	 * @throws Exception
	 * @throws MultipleObjectsReturnedException if more than one item exist
	 * @throws DoesNotExistException if the item does not exist
	 * @since 14.0.0
	 */
	protected function findEntityCustom(IQueryBuilder $query): Entity {
		return $this->mapRowToEntityCustom($this->findOneQuery($query));
	}

    /**
     *  CUSTOM FOR JOINS
     */
    protected function mapRowToEntityCustom(array $row): Entity {
		unset($row['DOCTRINE_ROWNUM']); // remove doctrine/dbal helper column

        // Map the Organisation fields to a sub-array
        $organisationData = [
            'id' => $row['organisation_id'] ?? null,
            'title' => $row['organisation_title'] ?? null,
            'summary' => $row['organisation_summary'] ?? null,
            'description' => $row['organisation_description'] ?? null,
            'image' => $row['organisation_image'] ?? null,
            'oin' => $row['organisation_oin'] ?? null,
            'tooi' => $row['organisation_tooi'] ?? null,
            'rsin' => $row['organisation_rsin'] ?? null,
            'pki' => $row['organisation_pki'] ?? null,
        ];

        $organisationIsEmpty = true;
        foreach ($organisationData as $key => $value) {
            if ($value !== null) {
                $organisationIsEmpty = false;
            }

            if (array_key_exists("organisation_$key", $row) === true) {
                unset($row["organisation_$key"]);
            }
        }

        $row['organisation'] = $organisationIsEmpty === true ? null : json_encode(Organisation::fromRow($organisationData)->jsonSerialize());

		return \call_user_func($this->entityClass .'::fromRow', $row);
	}

	/**
	 * Runs a sql query and returns an array of entities CUSTOM FOR JOINS
	 *
	 * @param IQueryBuilder $query
	 * @return Entity[] all fetched entities
	 * @psalm-return T[] all fetched entities
	 * @throws Exception
	 * @since 14.0.0
	 */
	protected function findEntitiesCustom(IQueryBuilder $query): array {
		$result = $query->executeQuery();
		try {
			$entities = [];
			while ($row = $result->fetch()) {
				$entities[] = $this->mapRowToEntityCustom($row);
			}
			return $entities;
		} finally {
			$result->closeCursor();
		}
	}

    public function findAll(?int $limit = null, ?int $offset = null, ?array $filters = [], ?array $searchConditions = [], ?array $searchParams = []): array
    {
        $qb = $this->db->getQueryBuilder();

        $qb->select(
                'l.*',
                'o.id AS organisation_id',
                'o.title AS organisation_title',
                'o.summary AS organisation_summary',
                'o.description AS organisation_description',
                'o.image AS organisation_image',
                'o.oin AS organisation_oin',
                'o.tooi AS organisation_tooi',
                'o.rsin AS organisation_rsin',
                'o.pki AS organisation_pki'
            )
            ->from('listings', 'l')
            ->leftJoin('l', 'organizations', 'o', 'l.organisation = o.id')
            ->setMaxResults($limit)
            ->setFirstResult($offset);


        // Apply filters
        foreach ($filters as $filter => $value) {
            if ($value === 'IS NOT NULL') {
                $qb->andWhere($qb->expr()->isNotNull($filter));
            } elseif ($value === 'IS NULL') {
                $qb->andWhere($qb->expr()->isNull($filter));
            } else {
                $qb->andWhere($qb->expr()->eq($filter, $qb->createNamedParameter($value)));
            }
        }

        // Apply search conditions
        if (!empty($searchConditions)) {
            $qb->andWhere('(' . implode(' OR ', $searchConditions) . ')');
            foreach ($searchParams as $param => $value) {
                $qb->setParameter($param, $value);
            }
        }

        // Use the existing findEntities method to fetch and map the results
        return $this->findEntitiesCustom($qb);
    }

	public function createFromArray(array $object): Listing
	{
		$listing = new Listing();
		$listing->hydrate(object: $object);
<<<<<<< HEAD
		return $this->insert(entity: $listing);
=======

		$listing = $this->insert(entity: $listing);

		return $this->find($listing->getId());
>>>>>>> e74e51b7
	}

	public function updateFromArray(int $id, array $object): Listing
	{
		$listing = $this->find($id);
		$listing->hydrate($object);

		$listing =  $this->update($listing);

		return $this->find($listing->getId());
	}
}<|MERGE_RESOLUTION|>--- conflicted
+++ resolved
@@ -163,14 +163,10 @@
 	{
 		$listing = new Listing();
 		$listing->hydrate(object: $object);
-<<<<<<< HEAD
-		return $this->insert(entity: $listing);
-=======
 
 		$listing = $this->insert(entity: $listing);
 
 		return $this->find($listing->getId());
->>>>>>> e74e51b7
 	}
 
 	public function updateFromArray(int $id, array $object): Listing
