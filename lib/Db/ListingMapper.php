<?php

namespace OCA\OpenCatalogi\Db;

use OCA\OpenCatalogi\Db\Listing;
use OCP\AppFramework\Db\Entity;
use OCP\AppFramework\Db\QBMapper;
use OCP\DB\QueryBuilder\IQueryBuilder;
use OCP\IDBConnection;

class ListingMapper extends QBMapper
{
	public function __construct(IDBConnection $db)
	{
		parent::__construct($db, 'listings');
	}

	public function find(int $id): Listing
	{
		$qb = $this->db->getQueryBuilder();

		$qb->select('*')
			->from('listings')
			->where(
				$qb->expr()->eq('id', $qb->createNamedParameter($id, IQueryBuilder::PARAM_INT))
			);

		return $this->findEntity(query: $qb);
	}

<<<<<<< HEAD
	public function findAll($limit = null, $offset = null, $filters = []): array
=======
	public function findAll(?int $limit = null, ?int $offset = null, ?array $filters = [], ?array $searchConditions = [], ?array $searchParams = []): array
>>>>>>> b4b47cac
	{
		$qb = $this->db->getQueryBuilder();

		$qb->select('*')
			->from('listings')
			->setMaxResults($limit)
			->setFirstResult($offset);

<<<<<<< HEAD
		foreach($filters as $filter => $value) {
			$qb->andWhere($qb->expr()->eq($filter, $qb->createNamedParameter($value)));
		}
=======
        foreach($filters as $filter => $value) {
            $qb->andWhere($qb->expr()->eq($filter, $qb->createNamedParameter($value)));
        }

        if (!empty($searchConditions)) {
            $qb->andWhere('(' . implode(' OR ', $searchConditions) . ')');
            foreach ($searchParams as $param => $value) {
                $qb->setParameter($param, $value);
            }
        }
>>>>>>> b4b47cac

		return $this->findEntities(query: $qb);
	}

	public function createFromArray(array $object): Listing
	{
		$listing = new Listing();
		$listing->hydrate(object: $object);

//		var_dump($listing->getTitle());

		return $this->insert(entity: $listing);
	}

	public function updateFromArray(int $id, array $object): Listing
	{
		$listing = $this->find($id);
		$listing->hydrate($object);

		return $this->update($listing);
	}
}<|MERGE_RESOLUTION|>--- conflicted
+++ resolved
@@ -28,11 +28,7 @@
 		return $this->findEntity(query: $qb);
 	}
 
-<<<<<<< HEAD
-	public function findAll($limit = null, $offset = null, $filters = []): array
-=======
 	public function findAll(?int $limit = null, ?int $offset = null, ?array $filters = [], ?array $searchConditions = [], ?array $searchParams = []): array
->>>>>>> b4b47cac
 	{
 		$qb = $this->db->getQueryBuilder();
 
@@ -41,11 +37,6 @@
 			->setMaxResults($limit)
 			->setFirstResult($offset);
 
-<<<<<<< HEAD
-		foreach($filters as $filter => $value) {
-			$qb->andWhere($qb->expr()->eq($filter, $qb->createNamedParameter($value)));
-		}
-=======
         foreach($filters as $filter => $value) {
             $qb->andWhere($qb->expr()->eq($filter, $qb->createNamedParameter($value)));
         }
@@ -56,7 +47,6 @@
                 $qb->setParameter($param, $value);
             }
         }
->>>>>>> b4b47cac
 
 		return $this->findEntities(query: $qb);
 	}
