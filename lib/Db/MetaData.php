--- conflicted
+++ resolved
@@ -12,16 +12,10 @@
 	protected ?string $title 	   = null;
 	protected ?string $version     = null;
 	protected ?string $description = null;
-<<<<<<< HEAD
-	protected ?string $summary     = null;
-	protected ?array  $required    = [];
-	protected ?array  $properties  = [];
-=======
 	protected ?array  $required    = [];
 	protected ?array  $properties  = [];
 	protected ?array  $archive     = [];
 	protected ?string $source      = null;
->>>>>>> fa976439
 
 	public function __construct() {
 		$this->addType(fieldName: 'title', type: 'string');
