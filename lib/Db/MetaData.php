--- conflicted
+++ resolved
@@ -14,10 +14,7 @@
 	protected ?string $description = null;
 	protected ?array  $required    = [];
 	protected ?array  $properties  = [];
-<<<<<<< HEAD
-=======
 	protected ?array  $archive     = [];
->>>>>>> 8a8d3bf0
 	protected ?string $source      = null;
 
 	public function __construct() {
