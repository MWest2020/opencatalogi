<?php

namespace OCA\OpenCatalogi\Controller;

use GuzzleHttp\Exception\GuzzleException;
use OCA\OpenCatalogi\Db\ThemeMapper;
use OCA\OpenCatalogi\Service\ObjectService;
use OCA\OpenCatalogi\Service\SearchService;
use OCP\AppFramework\Controller;
use OCP\AppFramework\Db\DoesNotExistException;
use OCP\AppFramework\Http\TemplateResponse;
use OCP\AppFramework\Http\JSONResponse;
use OCP\IAppConfig;
use OCP\IRequest;

class ThemesController extends Controller
{
    public function __construct
	(
		$appName,
		IRequest $request,
		private readonly ThemeMapper $themeMapper,
		private readonly IAppConfig $config,
	)
    {
        parent::__construct($appName, $request);
    }

	/**
	 * This returns the template of the main app's page
	 * It adds some data to the template (app version)
	 *
	 * @NoAdminRequired
	 * @NoCSRFRequired
	 *
	 * @return TemplateResponse
	 */
	public function page(): TemplateResponse
	{
        return new TemplateResponse($this->appName, 'ThemesIndex', []);
	}

	/**
	 * The Index function.
	 *
	 * @param ObjectService $objectService The Object service.
	 * @param SearchService $searchService The Search service.
	 *
	 * @return JSONResponse The Response.
	 * @throws GuzzleException
	 */
	private function themesIndex(ObjectService $objectService, SearchService $searchService): JSONResponse
	{
		$filters = $this->request->getParams();
		unset($filters['_route']);
		$fieldsToSearch = ['title', 'description', 'summary'];

		if ($this->config->hasKey($this->appName, 'mongoStorage') === false
			|| $this->config->getValueString($this->appName, 'mongoStorage') !== '1'
		) {
			$searchParams = $searchService->createMySQLSearchParams(filters: $filters);
			$searchConditions = $searchService->createMySQLSearchConditions(filters: $filters, fieldsToSearch:  $fieldsToSearch);
			$filters = $searchService->unsetSpecialQueryParams(filters: $filters);

			return new JSONResponse(['results' => $this->themeMapper->findAll(limit: null, offset: null, filters: $filters, searchConditions: $searchConditions, searchParams: $searchParams)]);
		}

		$filters = $searchService->createMongoDBSearchFilter(filters: $filters, fieldsToSearch: $fieldsToSearch);
		$filters = $searchService->unsetSpecialQueryParams(filters: $filters);

		try {
			$dbConfig = [
				'base_uri' => $this->config->getValueString($this->appName, 'mongodbLocation'),
				'headers' => ['api-key' => $this->config->getValueString($this->appName, 'mongodbKey')],
				'mongodbCluster' => $this->config->getValueString($this->appName, 'mongodbCluster')
			];

			$filters['_schema'] = 'theme';

			$result = $objectService->findObjects(filters: $filters, config: $dbConfig);

			return new JSONResponse(["results" => $result['documents']]);
		} catch (\Exception $e) {
			return new JSONResponse(['error' => $e->getMessage()], 500);
		}
	}

	/**
	 * Return (and serach) all objects
	 *
	 * @CORS
	 * @PublicPage
	 * @NoAdminRequired
	 * @NoCSRFRequired
	 *
	 * @param ObjectService $objectService The Object service.
	 * @param SearchService $searchService The Search service.
	 *
	 * @return JSONResponse The Response.
	 * @throws GuzzleException
	 */
	public function index(ObjectService $objectService, SearchService $searchService): JSONResponse
	{
		return $this->themesIndex($objectService, $searchService);
	}

	/**
	 * Return (and serach) all objects
	 *
	 * @PublicPage
	 * @NoAdminRequired
	 * @NoCSRFRequired
	 *
	 * @param ObjectService $objectService The Object service.
	 * @param SearchService $searchService The Search service.
	 *
	 * @return JSONResponse The Response.
	 * @throws GuzzleException
	 */
	public function indexInternal(ObjectService $objectService, SearchService $searchService): JSONResponse
	{
		return $this->themesIndex($objectService, $searchService);
	}

	/**
	 * The Show function.
	 *
	 * @param string $id The id.
	 * @param ObjectService $objectService The Object Service.
	 *
	 * @return JSONResponse The response.
	 * @throws GuzzleException
	 */
	private function themesShow(string $id, ObjectService $objectService): JSONResponse
	{
		if ($this->config->hasKey($this->appName, 'mongoStorage') === false
			|| $this->config->getValueString($this->appName, 'mongoStorage') !== '1'
		) {
			try {
				return new JSONResponse($this->themeMapper->find(id: (int) $id));
			} catch (DoesNotExistException $exception) {
				return new JSONResponse(data: ['error' => 'Not Found'], statusCode: 404);
			}
		}

		try {
			$dbConfig = [
				'base_uri' => $this->config->getValueString($this->appName, 'mongodbLocation'),
				'headers' => ['api-key' => $this->config->getValueString($this->appName, 'mongodbKey')],
				'mongodbCluster' => $this->config->getValueString($this->appName, 'mongodbCluster')
			];

			$filters['_id'] = (string) $id;

			$result = $objectService->findObject($filters, $dbConfig);

			return new JSONResponse($result);
<<<<<<< HEAD
        } catch (\Exception $e) {
            return new JSONResponse(['error' => $e->getMessage()], 500);
        }
=======
		} catch (\Exception $e) {
			return new JSONResponse(['error' => $e->getMessage()], 500);
		}
	}

	/**
	 * Read a single object
	 *
	 * @CORS
	 * @PublicPage
	 * @NoAdminRequired
	 * @NoCSRFRequired
	 *
	 * @param string $id The id.
	 * @param ObjectService $objectService The Object Service.
	 *
	 * @return JSONResponse The response.
	 * @throws GuzzleException
	 */
	public function show(string $id, ObjectService $objectService): JSONResponse
	{
		return $this->themesShow($id, $objectService);
	}

	/**
	 * Read a single object
	 *
	 * @PublicPage
	 * @NoAdminRequired
	 * @NoCSRFRequired
	 *
	 * @param string $id The id.
	 * @param ObjectService $objectService The Object Service.
	 *
	 * @return JSONResponse The response.
	 * @throws GuzzleException
	 */
	public function showInternal(string $id, ObjectService $objectService): JSONResponse
	{
		return $this->themesShow($id, $objectService);
>>>>>>> bdd4cc71
	}


	/**
	 * Create an object
	 *
	 * @NoAdminRequired
	 * @NoCSRFRequired
	 *
	 * @return JSONResponse
	 */
	public function create(ObjectService $objectService): JSONResponse
	{

		$data = $this->request->getParams();

		foreach ($data as $key => $value) {
			if (str_starts_with($key, '_')) {
				unset($data[$key]);
			}
		}
		if ($this->config->hasKey($this->appName, 'mongoStorage') === false
			|| $this->config->getValueString($this->appName, 'mongoStorage') !== '1'
		) {
			return new JSONResponse($this->themeMapper->createFromArray(object: $data));
		}

		try {
            $dbConfig = [
                'base_uri' => $this->config->getValueString($this->appName, 'mongodbLocation'),
                'headers' => ['api-key' => $this->config->getValueString($this->appName, 'mongodbKey')],
                'mongodbCluster' => $this->config->getValueString($this->appName, 'mongodbCluster')
            ];

			$data['_schema'] = 'theme';

			$returnData = $objectService->saveObject(
				data: $data,
				config: $dbConfig
			);

            return new JSONResponse($returnData);
        } catch (\Exception $e) {
            return new JSONResponse(['error' => $e->getMessage()], 500);
        }
	}

	/**
	 * Update an object
	 *
	 * @NoAdminRequired
	 * @NoCSRFRequired
	 *
	 * @return JSONResponse
	 */
	public function update(string $id, ObjectService $objectService): JSONResponse
	{
		$data = $this->request->getParams();

		foreach ($data as $key => $value) {
			if (str_starts_with($key, '_')) {
				unset($data[$key]);
			}
		}
		if (isset($data['id'])) {
			unset($data['id']);
		}

		if ($this->config->hasKey($this->appName, 'mongoStorage') === false
			|| $this->config->getValueString($this->appName, 'mongoStorage') !== '1'
		) {
			return new JSONResponse($this->themeMapper->updateFromArray(id: (int) $id, object: $data));
		}

        try {
            $dbConfig = [
                'base_uri' => $this->config->getValueString($this->appName, 'mongodbLocation'),
                'headers' => ['api-key' => $this->config->getValueString($this->appName, 'mongodbKey')],
                'mongodbCluster' => $this->config->getValueString($this->appName, 'mongodbCluster')
            ];

            $filters['_id'] = (string) $id;
            $returnData = $objectService->updateObject($filters, $data, $dbConfig);

            return new JSONResponse($returnData);
        } catch (\Exception $e) {
            return new JSONResponse(['error' => $e->getMessage()], 500);
        }
	}

	/**
	 * Delate an object
	 *
	 * @NoAdminRequired
	 * @NoCSRFRequired
	 *
	 * @return JSONResponse
	 */
	public function destroy(string $id, ObjectService $objectService): JSONResponse
	{
		if ($this->config->hasKey($this->appName, 'mongoStorage') === false
			|| $this->config->getValueString($this->appName, 'mongoStorage') !== '1'
		) {
			$this->themeMapper->delete($this->themeMapper->find((int) $id));

			return new JSONResponse([]);
		}

        try {
            $dbConfig = [
                'base_uri' => $this->config->getValueString($this->appName, 'mongodbLocation'),
                'headers' => ['api-key' => $this->config->getValueString($this->appName, 'mongodbKey')],
                'mongodbCluster' => $this->config->getValueString($this->appName, 'mongodbCluster')
            ];

            $filters['_id'] = (string) $id;
            $returnData = $objectService->deleteObject($filters, $dbConfig);

            return new JSONResponse($returnData);
        } catch (\Exception $e) {
            return new JSONResponse(['error' => $e->getMessage()], 500);
        }
    }
}<|MERGE_RESOLUTION|>--- conflicted
+++ resolved
@@ -155,11 +155,6 @@
 			$result = $objectService->findObject($filters, $dbConfig);
 
 			return new JSONResponse($result);
-<<<<<<< HEAD
-        } catch (\Exception $e) {
-            return new JSONResponse(['error' => $e->getMessage()], 500);
-        }
-=======
 		} catch (\Exception $e) {
 			return new JSONResponse(['error' => $e->getMessage()], 500);
 		}
@@ -200,7 +195,6 @@
 	public function showInternal(string $id, ObjectService $objectService): JSONResponse
 	{
 		return $this->themesShow($id, $objectService);
->>>>>>> bdd4cc71
 	}
 
 
