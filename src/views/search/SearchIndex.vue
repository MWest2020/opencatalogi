<<<<<<< HEAD
<script setup>
import { searchStore } from '../../store/store.js'
</script>

<template>
	<NcAppContent>
		<div class="dashboardContainer">
			<h2>Resultaten</h2>
		</div>
		<ul>
			<NcListItem
				v-for="(result, i) in searchStore.searchResults.results"
				:key="`${result}${i}`"
				:name="result.title"
				:subname="result.summary"
				:details="result.metaData.title"
				:bold="false"
				:force-display-actions="true"
				:counter-number="result.attachment_count">
				<template #icon>
					<ListBoxOutline :size="44" />
				</template>
				<template #actions>
					<NcActionButton @click="goToLink(result.portal)">
						<template #icon>
							<LinkIcon :size="20" />
						</template>
						Open portal page
					</NcActionButton>
				</template>
			</NcListItem>
		</ul>
	</NcAppContent>
</template>

<script>

import { NcAppContent, NcListItem, NcActionButton } from '@nextcloud/vue'

import ListBoxOutline from 'vue-material-design-icons/ListBoxOutline.vue'
import LinkIcon from 'vue-material-design-icons/Link.vue'

export default {
	name: 'SearchIndex',
	components: {
		NcAppContent,
		NcListItem,
		NcActionButton,
		// Icons
		ListBoxOutline,
		LinkIcon,
	},
	props: {
		search: {
			type: String,
			required: true,
		},
	},
	data() {
		return {

		}
	},
	watch: {
		search: {
			handler(search) {
				searchStore.getSearchResults()
			},
		},
	},
	mounted() {
		searchStore.getSearchResults()
	},
	methods: {
		goToLink(link) {
			//
		},
	},
}
</script>
<style>
.dashboardContainer {
    margin-inline-start: 65px;
    margin-block-start: 20px
}
</style>
=======
<script setup>
import { searchStore } from '../../store/store.js'
</script>

<template>
	<NcAppContent>
		<h2 class="pageHeader">
			Resultaten
		</h2>
		<ul>
			<NcListItem
				v-for="(result, i) in searchStore.searchResults.results"
				:key="`${result}${i}`"
				:name="result.title"
				:subname="result.summary"
				:details="result.metaData.title"
				:bold="false"
				:force-display-actions="true"
				:counter-number="result.attachment_count">
				<template #icon>
					<ListBoxOutline :size="44" />
				</template>
				<template #actions>
					<NcActionButton @click="goToLink(result.portal)">
						<template #icon>
							<LinkIcon :size="20" />
						</template>
						Open portal page
					</NcActionButton>
				</template>
			</NcListItem>
		</ul>
	</NcAppContent>
</template>

<script>
import { NcAppContent, NcListItem, NcActionButton } from '@nextcloud/vue'

import ListBoxOutline from 'vue-material-design-icons/ListBoxOutline.vue'
import LinkIcon from 'vue-material-design-icons/Link.vue'

export default {
	name: 'SearchIndex',
	components: {
		NcAppContent,
		NcListItem,
		NcActionButton,
		// Icons
		ListBoxOutline,
		LinkIcon,
	},
	props: {
		search: {
			type: String,
			required: true,
		},
	},
	data() {
		return {}
	},
	watch: {
		search: {
			handler(search) {
				searchStore.getSearchResults()
			},
		},
	},
	mounted() {
		searchStore.getSearchResults()
	},
	methods: {
		goToLink(link) {
			//
		},
	},
}
</script>
>>>>>>> 549e5bb2
<|MERGE_RESOLUTION|>--- conflicted
+++ resolved
@@ -1,91 +1,3 @@
-<<<<<<< HEAD
-<script setup>
-import { searchStore } from '../../store/store.js'
-</script>
-
-<template>
-	<NcAppContent>
-		<div class="dashboardContainer">
-			<h2>Resultaten</h2>
-		</div>
-		<ul>
-			<NcListItem
-				v-for="(result, i) in searchStore.searchResults.results"
-				:key="`${result}${i}`"
-				:name="result.title"
-				:subname="result.summary"
-				:details="result.metaData.title"
-				:bold="false"
-				:force-display-actions="true"
-				:counter-number="result.attachment_count">
-				<template #icon>
-					<ListBoxOutline :size="44" />
-				</template>
-				<template #actions>
-					<NcActionButton @click="goToLink(result.portal)">
-						<template #icon>
-							<LinkIcon :size="20" />
-						</template>
-						Open portal page
-					</NcActionButton>
-				</template>
-			</NcListItem>
-		</ul>
-	</NcAppContent>
-</template>
-
-<script>
-
-import { NcAppContent, NcListItem, NcActionButton } from '@nextcloud/vue'
-
-import ListBoxOutline from 'vue-material-design-icons/ListBoxOutline.vue'
-import LinkIcon from 'vue-material-design-icons/Link.vue'
-
-export default {
-	name: 'SearchIndex',
-	components: {
-		NcAppContent,
-		NcListItem,
-		NcActionButton,
-		// Icons
-		ListBoxOutline,
-		LinkIcon,
-	},
-	props: {
-		search: {
-			type: String,
-			required: true,
-		},
-	},
-	data() {
-		return {
-
-		}
-	},
-	watch: {
-		search: {
-			handler(search) {
-				searchStore.getSearchResults()
-			},
-		},
-	},
-	mounted() {
-		searchStore.getSearchResults()
-	},
-	methods: {
-		goToLink(link) {
-			//
-		},
-	},
-}
-</script>
-<style>
-.dashboardContainer {
-    margin-inline-start: 65px;
-    margin-block-start: 20px
-}
-</style>
-=======
 <script setup>
 import { searchStore } from '../../store/store.js'
 </script>
@@ -162,5 +74,4 @@
 		},
 	},
 }
-</script>
->>>>>>> 549e5bb2
+</script>