--- conflicted
+++ resolved
@@ -1,187 +1,174 @@
-<script setup>
-import { navigationStore, metadataStore } from '../../store/store.js'
-</script>
-
-<template>
-	<NcAppContentList>
-		<ul>
-			<div class="listHeader">
-				<NcTextField class="searchField"
-					:value.sync="search"
-					label="Zoeken"
-					trailing-button-icon="close"
-					:show-trailing-button="search !== ''"
-					@trailing-button-click="search = ''">
-					<Magnify :size="20" />
-				</NcTextField>
-				<NcActions>
-					<NcActionButton :disabled="loading" @click="fetchData">
-						<template #icon>
-							<Refresh :size="20" />
-						</template>
-						Ververs
-					</NcActionButton>
-					<NcActionButton @click="navigationStore.setModal('addMetaData')">
-						<template #icon>
-							<Plus :size="20" />
-						</template>
-						Metadata toevoegen
-					</NcActionButton>
-				</NcActions>
-			</div>
-
-			<div v-if="!loading">
-				<NcListItem v-for="(metaData, i) in metadataStore.metaDataList"
-					:key="`${metaData}${i}`"
-					:name="metaData.title ?? metaData.name"
-					:active="metadataStore.metaDataItem?.id === metaData?.id"
-					:details="metaData.version ?? 'Onbekend'"
-					:force-display-actions="true"
-					@click="metadataStore.setMetaDataItem(metaData)">
-					<template #icon>
-						<FileTreeOutline :class="metadataStore.metaDataItem?.id === metaData?.id && 'selectedIcon'"
-							disable-menu
-							:size="44" />
-					</template>
-					<template #subname>
-						{{ metaData.description }}
-					</template>
-					<template #actions>
-						<NcActionButton @click="metadataStore.setMetaDataItem(metaData); navigationStore.setModal('editMetaData')">
-							<template #icon>
-								<Pencil :size="20" />
-							</template>
-							Bewerken
-						</NcActionButton>
-						<NcActionButton @click="metadataStore.setMetaDataItem(metaData); navigationStore.setDialog('copyMetaData')">
-							<template #icon>
-								<ContentCopy :size="20" />
-							</template>
-							Kopiëren
-						</NcActionButton>
-						<NcActionButton @click="metadataStore.setMetaDataItem(metaData); navigationStore.setDialog('deleteMetaData')">
-							<template #icon>
-								<Delete :size="20" />
-							</template>
-							Verwijderen
-						</NcActionButton>
-					</template>
-				</NcListItem>
-			</div>
-
-			<NcLoadingIcon v-if="loading"
-				class="loadingIcon"
-				:size="64"
-				appearance="dark"
-				name="Metadata aan het laden" />
-		</ul>
-	</NcAppContentList>
-</template>
-<script>
-// Components
-import { NcListItem, NcActionButton, NcAppContentList, NcTextField, NcLoadingIcon, NcActions } from '@nextcloud/vue'
-
-// Icons
-import Magnify from 'vue-material-design-icons/Magnify.vue'
-import FileTreeOutline from 'vue-material-design-icons/FileTreeOutline.vue'
-import Plus from 'vue-material-design-icons/Plus.vue'
-import Pencil from 'vue-material-design-icons/Pencil.vue'
-import ContentCopy from 'vue-material-design-icons/ContentCopy.vue'
-import Delete from 'vue-material-design-icons/Delete.vue'
-import Refresh from 'vue-material-design-icons/Refresh.vue'
-import { debounce } from 'lodash'
-
-export default {
-	name: 'MetaDataList',
-	components: {
-		// Components
-		NcListItem,
-		NcActions,
-		NcActionButton,
-		NcAppContentList,
-		NcTextField,
-		NcLoadingIcon,
-		// Icons
-		FileTreeOutline,
-		Magnify,
-		Refresh,
-		Plus,
-		Pencil,
-		ContentCopy,
-		Delete,
-	},
-<<<<<<< HEAD
-    beforeRouteLeave(to, from, next) {
-        search = '';
-        next();
-    },
-=======
-	beforeRouteLeave(to, from, next) {
-		search = ''
-		next()
-	},
->>>>>>> b4b47cac
-	props: {
-		search: {
-			type: String,
-			required: true,
-		},
-	},
-	data() {
-		return {
-			loading: false,
-		}
-	},
-	watch: {
-		search: {
-			handler(search) {
-				this.debouncedFetchData(search)
-			},
-		},
-	},
-	mounted() {
-		this.fetchData()
-	},
-	methods: {
-		fetchData(search = null) {
-			this.loading = true
-			metadataStore.refreshMetaDataList(search)
-				.then(() => {
-					this.loading = false
-				})
-		},
-<<<<<<< HEAD
-        debouncedFetchData: debounce(function(search) {
-            this.fetchData(search);
-        }, 500),
-=======
-		debouncedFetchData: debounce(function(search) {
-			this.fetchData(search)
-		}, 500),
->>>>>>> b4b47cac
-	},
-}
-</script>
-<style>
-.listHeader {
-    position: sticky;
-    top: 0;
-    z-index: 1000;
-    background-color: var(--color-main-background);
-    border-bottom: 1px solid var(--color-border);
-}
-
-.searchField {
-    padding-inline-start: 65px;
-    padding-inline-end: 20px;
-    margin-block-end: 6px;
-}
-
-.selecteIcon>svg {
-    fill: white;
-}
-
-.loadingIcon {
-    margin-block-start: var(--OC-margin-20);
-}
-</style>
+<script setup>
+import { navigationStore, metadataStore } from '../../store/store.js'
+</script>
+
+<template>
+	<NcAppContentList>
+		<ul>
+			<div class="listHeader">
+				<NcTextField class="searchField"
+					:value.sync="search"
+					label="Zoeken"
+					trailing-button-icon="close"
+					:show-trailing-button="search !== ''"
+					@trailing-button-click="search = ''">
+					<Magnify :size="20" />
+				</NcTextField>
+				<NcActions>
+					<NcActionButton :disabled="loading" @click="fetchData">
+						<template #icon>
+							<Refresh :size="20" />
+						</template>
+						Ververs
+					</NcActionButton>
+					<NcActionButton @click="navigationStore.setModal('addMetaData')">
+						<template #icon>
+							<Plus :size="20" />
+						</template>
+						Metadata toevoegen
+					</NcActionButton>
+				</NcActions>
+			</div>
+
+			<div v-if="!loading">
+				<NcListItem v-for="(metaData, i) in metadataStore.metaDataList"
+					:key="`${metaData}${i}`"
+					:name="metaData.title ?? metaData.name"
+					:active="metadataStore.metaDataItem?.id === metaData?.id"
+					:details="metaData.version ?? 'Onbekend'"
+					:force-display-actions="true"
+					@click="metadataStore.setMetaDataItem(metaData)">
+					<template #icon>
+						<FileTreeOutline :class="metadataStore.metaDataItem?.id === metaData?.id && 'selectedIcon'"
+							disable-menu
+							:size="44" />
+					</template>
+					<template #subname>
+						{{ metaData.description }}
+					</template>
+					<template #actions>
+						<NcActionButton @click="metadataStore.setMetaDataItem(metaData); navigationStore.setModal('editMetaData')">
+							<template #icon>
+								<Pencil :size="20" />
+							</template>
+							Bewerken
+						</NcActionButton>
+						<NcActionButton @click="metadataStore.setMetaDataItem(metaData); navigationStore.setDialog('copyMetaData')">
+							<template #icon>
+								<ContentCopy :size="20" />
+							</template>
+							Kopiëren
+						</NcActionButton>
+						<NcActionButton @click="metadataStore.setMetaDataItem(metaData); navigationStore.setDialog('deleteMetaData')">
+							<template #icon>
+								<Delete :size="20" />
+							</template>
+							Verwijderen
+						</NcActionButton>
+					</template>
+				</NcListItem>
+			</div>
+
+			<NcLoadingIcon v-if="loading"
+				class="loadingIcon"
+				:size="64"
+				appearance="dark"
+				name="Metadata aan het laden" />
+		</ul>
+	</NcAppContentList>
+</template>
+<script>
+// Components
+import { NcListItem, NcActionButton, NcAppContentList, NcTextField, NcLoadingIcon, NcActions } from '@nextcloud/vue'
+
+// Icons
+import Magnify from 'vue-material-design-icons/Magnify.vue'
+import FileTreeOutline from 'vue-material-design-icons/FileTreeOutline.vue'
+import Plus from 'vue-material-design-icons/Plus.vue'
+import Pencil from 'vue-material-design-icons/Pencil.vue'
+import ContentCopy from 'vue-material-design-icons/ContentCopy.vue'
+import Delete from 'vue-material-design-icons/Delete.vue'
+import Refresh from 'vue-material-design-icons/Refresh.vue'
+import { debounce } from 'lodash'
+
+export default {
+	name: 'MetaDataList',
+	components: {
+		// Components
+		NcListItem,
+		NcActions,
+		NcActionButton,
+		NcAppContentList,
+		NcTextField,
+		NcLoadingIcon,
+		// Icons
+		FileTreeOutline,
+		Magnify,
+		Refresh,
+		Plus,
+		Pencil,
+		ContentCopy,
+		Delete,
+	},
+	beforeRouteLeave(to, from, next) {
+		search = ''
+		next()
+	},
+	props: {
+		search: {
+			type: String,
+			required: true,
+		},
+	},
+	data() {
+		return {
+			loading: false,
+		}
+	},
+	watch: {
+		search: {
+			handler(search) {
+				this.debouncedFetchData(search)
+			},
+		},
+	},
+	mounted() {
+		this.fetchData()
+	},
+	methods: {
+		fetchData(search = null) {
+			this.loading = true
+			metadataStore.refreshMetaDataList(search)
+				.then(() => {
+					this.loading = false
+				})
+		},
+		debouncedFetchData: debounce(function(search) {
+			this.fetchData(search)
+		}, 500),
+	},
+}
+</script>
+<style>
+.listHeader {
+    position: sticky;
+    top: 0;
+    z-index: 1000;
+    background-color: var(--color-main-background);
+    border-bottom: 1px solid var(--color-border);
+}
+
+.searchField {
+    padding-inline-start: 65px;
+    padding-inline-end: 20px;
+    margin-block-end: 6px;
+}
+
+.selecteIcon>svg {
+    fill: white;
+}
+
+.loadingIcon {
+    margin-block-start: var(--OC-margin-20);
+}
+</style>