--- conflicted
+++ resolved
@@ -1,334 +1,261 @@
-<script setup>
-import { store } from '../../store.js'
-</script>
-
-<template>
-	<div class="detailContainer">
-		<div v-if="!loading" id="app-content">
-			<!-- app-content-wrapper is optional, only use if app-content-list  -->
-			<div>
-				<div class="head">
-					<h1 class="h1">
-						{{ publication.title }}
-					</h1>
-					<NcActions>
-						<NcActionButton @click="store.setModal('publicationEdit')">
-							<template #icon>
-								<CogOutline :size="20" />
-							</template>
-							Bewerken
-						</NcActionButton>
-					</NcActions>
-				</div>
-				<div class="container">
-					<div class="detailGrid">
-						<div>
-							<h4>Beschrijving:</h4>
-							<span>{{ publication.description }}</span>
-						</div>
-						<div>
-							<h4>Catalogi:</h4>
-							<span>{{ publication.catalogi }}</span>
-						</div>
-						<div>
-							<h4>Metadata:</h4>
-							<span>{{ publication.metaData }}</span>
-						</div>
-						<div>
-							<h4>Data:</h4>
-							<div class="dataContent">
-								<span
-									v-for="(value, name, i) in publication.data"
-									:key="`${(name, value)}${i}`">{{ `${name}: ${value}` }}</span>
-							</div>
-						</div>
-					</div>
-					<div class="tabContainer">
-						<BTabs content-class="mt-3" justified>
-							<BTab title="Eigenschappen" active>
-								<NcListItem v-for="(value, key, i) in publication.data"
-									:key="`${key}${i}`"
-									:name="key"
-									:bold="false"
-									:force-display-actions="true">
-									<template #icon>
-										<ListBoxOutline :class="store.publicationItem === publication.id && 'selectedZaakIcon'"
-											disable-menu
-											:size="44"
-											user="janedoe"
-											display-name="Jane Doe" />
-									</template>
-									<template #subname>
-										{{ value }}
-									</template>
-									<template #actions>
-										<NcActionButton @click="editPublicationDataItem(key)">
-											<template #icon>
-												<Pencil :size="20" />
-											</template>
-											Bewerken
-										</NcActionButton>
-									</template>
-								</NcListItem>
-							</BTab>
-							<BTab title="Bijlagen">
-								<div
-									v-if="publication?.data?.attachments?.length > 0"
-									class="tabPanel">
-									<table
-										ref="table"
-										class="vld-parent table"
-										:current-page="currentPage">
-										<tr>
-											<th>Titel</th>
-											<th>Beschrijving</th>
-											<th>Licentie</th>
-											<th>Type</th>
-											<th>Gepubliseerd</th>
-											<th>bewerkt</th>
-											<th>download</th>
-										</tr>
-										<tr
-											v-for="(attachment, i) in publication?.data?.attachments"
-											:key="i"
-											class="table-rows">
-											<td class="td">
-												{{ attachment.title }}
-											</td>
-											<td class="td">
-												{{ attachment.description }}
-											</td>
-											<td class="td">
-												{{ attachment.license }}
-											</td>
-											<td class="td">
-												{{ attachment.type }}
-											</td>
-											<td class="td">
-												{{ attachment.published }}
-											</td>
-											<td class="td">
-												{{ attachment.modified }}
-											</td>
-											<td class="td">
-												<a class="link"
-													:href="attachment.downloadURL">Download</a>
-											</td>
-										</tr>
-									</table>
-								</div>
-<<<<<<< HEAD
-							</div>
-						</BTab>
-						<BTab title="Bijlagen">
-							<div
-								v-if="publication?.data?.attachments?.length > 0"
-								class="tabPanel">
-								<NcListItem v-for="(attachment, i) in publication?.data?.attachments"
-									:key="`${attachment}${i}`"
-									:name="attachment?.title"
-									:bold="false"
-									:active="store.attachmentId === attachment.id"
-									:force-display-actions="true"
-									:details="attachment?.published ? 'Published' : 'Not Published'"
-									@click="store.setAttachmentId(attachment.id)">
-									<template #icon>
-										<CheckCircle v-if="attachment?.published"
-											:class="attachment?.published && 'publishedIcon'"
-											disable-menu
-											:size="44"
-											user="janedoe"
-											display-name="Jane Doe" />
-
-										<ExclamationThick v-if="!attachment?.published"
-											:class="!attachment?.published && 'warningIcon'"
-											disable-menu
-											:size="44"
-											user="janedoe"
-											display-name="Jane Doe" />
-									</template>
-									<template #subname>
-										{{ attachment?.description }}
-									</template>
-									<template #actions>
-										<NcActionButton>
-											Bewerken
-										</NcActionButton>
-									</template>
-								</NcListItem>
-							</div>
-							<div v-else class="tabPanel">
-								Geen bijlagen gevonden
-							</div>
-						</BTab>
-					</BTabs>
-=======
-								<div v-else class="tabPanel">
-									Geen bijlagen gevonden
-								</div>
-							</BTab>
-						</BTabs>
-					</div>
->>>>>>> 1213e7ee
-				</div>
-			</div>
-		</div>
-		<NcLoadingIcon
-			v-if="loading"
-			:size="100"
-			appearance="dark"
-			name="Publicatie details aan het laden" />
-	</div>
-</template>
-
-<script>
-<<<<<<< HEAD
-// Components
-import { NcLoadingIcon, NcActions, NcActionButton, NcListItem } from '@nextcloud/vue'
-=======
-import { NcListItem, NcLoadingIcon, NcActions, NcActionButton } from '@nextcloud/vue'
->>>>>>> 1213e7ee
-import { BTabs, BTab } from 'bootstrap-vue'
-
-// Icons
-import CogOutline from 'vue-material-design-icons/CogOutline.vue'
-<<<<<<< HEAD
-import CheckCircle from 'vue-material-design-icons/CheckCircle.vue'
-import ExclamationThick from 'vue-material-design-icons/ExclamationThick.vue'
-=======
-import Pencil from 'vue-material-design-icons/Pencil.vue'
->>>>>>> 1213e7ee
-
-export default {
-	name: 'PublicationDetail',
-	components: {
-		// Components
-		NcLoadingIcon,
-		NcActionButton,
-		NcActions,
-		NcListItem,
-		// Icons
-		CogOutline,
-<<<<<<< HEAD
-		CheckCircle,
-		ExclamationThick,
-=======
-		NcListItem,
->>>>>>> 1213e7ee
-	},
-	props: {
-		publicationId: {
-			type: String,
-			required: true,
-		},
-	},
-	data() {
-		return {
-			publication: [],
-			loading: false,
-		}
-	},
-	watch: {
-		publicationId: {
-			handler(publicationId) {
-				this.fetchData(publicationId)
-			},
-			deep: true,
-		},
-	},
-	mounted() {
-		this.fetchData(this.publicationId)
-	},
-	methods: {
-		editPublicationDataItem(key) {
-			store.setPublicationId(this.publicationId)
-			store.setPublicationDataKey(key)
-			store.setModal('editPublicationDataModal')
-		},
-		fetchData(id) {
-			this.loading = true
-			fetch(`/index.php/apps/opencatalogi/api/publications/${id}`, {
-				method: 'GET',
-			})
-				.then((response) => {
-					response.json().then((data) => {
-						this.publication = data
-						// this.oldZaakId = id
-					})
-					this.loading = false
-				})
-				.catch((err) => {
-					console.error(err)
-					// this.oldZaakId = id
-					this.loading = false
-				})
-		},
-	},
-}
-</script>
-
-<style>
-h4 {
-  font-weight: bold;
-}
-
-.head{
-	display: flex;
-	justify-content: space-between;
-}
-
-.button{
-	max-height: 10px;
-}
-
-.h1 {
-  display: block !important;
-  font-size: 2em !important;
-  margin-block-start: 0.67em !important;
-  margin-block-end: 0.67em !important;
-  margin-inline-start: 0px !important;
-  margin-inline-end: 0px !important;
-  font-weight: bold !important;
-  unicode-bidi: isolate !important;
-}
-
-.dataContent {
-  display: flex;
-  flex-direction: column;
-}
-
-.tabContainer > * ul > li {
-  display: flex;
-  flex: 1;
-}
-
-.tabContainer > * ul > li:hover {
-  background-color: var(--color-background-hover);
-}
-
-.tabContainer > * ul > li > a {
-  flex: 1;
-  text-align: center;
-}
-
-.tabContainer > * ul > li > .active {
-  background: transparent !important;
-  color: var(--color-main-text) !important;
-  border-bottom: var(--default-grid-baseline) solid var(--color-primary-element) !important;
-}
-
-.tabContainer > * ul {
-  display: flex;
-  margin: 10px 8px 0 8px;
-  justify-content: space-between;
-  border-bottom: 1px solid var(--color-border);
-}
-
-.tabPanel {
-  padding: 20px 10px;
-  min-height: 100%;
-  max-height: 100%;
-  height: 100%;
-  overflow: auto;
-}
-</style>
+<script setup>
+import { store } from '../../store.js'
+</script>
+
+<template>
+	<div class="detailContainer">
+		<div v-if="!loading" id="app-content">
+			<!-- app-content-wrapper is optional, only use if app-content-list  -->
+			<div>
+				<div class="head">
+					<h1 class="h1">
+						{{ publication.title }}
+					</h1>
+					<NcActions>
+						<NcActionButton @click="store.setModal('publicationEdit')">
+							<template #icon>
+								<CogOutline :size="20" />
+							</template>
+							Bewerken
+						</NcActionButton>
+					</NcActions>
+				</div>
+				<div class="container">
+					<div class="detailGrid">
+						<div>
+							<h4>Beschrijving:</h4>
+							<span>{{ publication.description }}</span>
+						</div>
+						<div>
+							<h4>Catalogi:</h4>
+							<span>{{ publication.catalogi }}</span>
+						</div>
+						<div>
+							<h4>Metadata:</h4>
+							<span>{{ publication.metaData }}</span>
+						</div>
+					</div>
+					<div class="tabContainer">
+						<BTabs content-class="mt-3" justified>
+							<BTab title="Eigenschappen" active>
+								<NcListItem v-for="(value, key, i) in publication.data"
+									:key="`${key}${i}`"
+									:name="key"
+									:bold="false"
+									:force-display-actions="true">
+									<template #icon>
+										<ListBoxOutline :class="store.publicationItem === publication.id && 'selectedZaakIcon'"
+											disable-menu
+											:size="44"
+											user="janedoe"
+											display-name="Jane Doe" />
+									</template>
+									<template #subname>
+										{{ value }}
+									</template>
+									<template #actions>
+										<NcActionButton @click="editPublicationDataItem(key)">
+											<template #icon>
+												<Pencil :size="20" />
+											</template>
+											Bewerken
+										</NcActionButton>
+									</template>
+								</NcListItem>
+							</BTab>
+							<BTab title="Bijlagen">
+								<div
+									v-if="publication?.data?.attachments?.length > 0"
+									class="tabPanel">
+									<NcListItem v-for="(attachment, i) in publication?.data?.attachments"
+										:key="`${attachment}${i}`"
+										:name="attachment?.title"
+										:bold="false"
+										:active="store.attachmentId === attachment.id"
+										:force-display-actions="true"
+										:details="attachment?.published ? 'Published' : 'Not Published'"
+										@click="store.setAttachmentId(attachment.id)">
+										<template #icon>
+											<CheckCircle v-if="attachment?.published"
+												:class="attachment?.published && 'publishedIcon'"
+												disable-menu
+												:size="44"
+												user="janedoe"
+												display-name="Jane Doe" />
+
+											<ExclamationThick v-if="!attachment?.published"
+												:class="!attachment?.published && 'warningIcon'"
+												disable-menu
+												:size="44"
+												user="janedoe"
+												display-name="Jane Doe" />
+										</template>
+										<template #subname>
+											{{ attachment?.description }}
+										</template>
+										<template #actions>
+											<NcActionButton>
+												Bewerken
+											</NcActionButton>
+										</template>
+									</NcListItem>
+								</div>
+								<div v-else class="tabPanel">
+									Geen bijlagen gevonden
+								</div>
+							</BTab>
+						</BTabs>
+					</div>
+				</div>
+			</div>
+			<NcLoadingIcon
+				v-if="loading"
+				:size="100"
+				appearance="dark"
+				name="Publicatie details aan het laden" />
+		</div>
+	</div>
+</template>
+
+<script>
+// Components
+import { NcLoadingIcon, NcActions, NcActionButton, NcListItem } from '@nextcloud/vue'
+import { BTabs, BTab } from 'bootstrap-vue'
+
+// Icons
+import CogOutline from 'vue-material-design-icons/CogOutline.vue'
+import CheckCircle from 'vue-material-design-icons/CheckCircle.vue'
+import ExclamationThick from 'vue-material-design-icons/ExclamationThick.vue'
+import Pencil from 'vue-material-design-icons/Pencil.vue'
+import ListBoxOutline from 'vue-material-design-icons/ListBoxOutline.vue'
+
+export default {
+	name: 'PublicationDetail',
+	components: {
+		// Components
+		NcLoadingIcon,
+		NcActionButton,
+		NcActions,
+		NcListItem,
+		// Icons
+		CogOutline,
+		CheckCircle,
+		ExclamationThick,
+		ListBoxOutline,
+	},
+	props: {
+		publicationId: {
+			type: String,
+			required: true,
+		},
+	},
+	data() {
+		return {
+			publication: [],
+			loading: false,
+		}
+	},
+	watch: {
+		publicationId: {
+			handler(publicationId) {
+				this.fetchData(publicationId)
+			},
+			deep: true,
+		},
+	},
+	mounted() {
+		this.fetchData(this.publicationId)
+	},
+	methods: {
+		editPublicationDataItem(key) {
+			store.setPublicationId(this.publicationId)
+			store.setPublicationDataKey(key)
+			store.setModal('editPublicationDataModal')
+		},
+		fetchData(id) {
+			this.loading = true
+			fetch(`/index.php/apps/opencatalogi/api/publications/${id}`, {
+				method: 'GET',
+			})
+				.then((response) => {
+					response.json().then((data) => {
+						this.publication = data
+						// this.oldZaakId = id
+					})
+					this.loading = false
+				})
+				.catch((err) => {
+					console.error(err)
+					// this.oldZaakId = id
+					this.loading = false
+				})
+		},
+	},
+}
+</script>
+
+<style>
+h4 {
+  font-weight: bold;
+}
+
+.head{
+	display: flex;
+	justify-content: space-between;
+}
+
+.button{
+	max-height: 10px;
+}
+
+.h1 {
+  display: block !important;
+  font-size: 2em !important;
+  margin-block-start: 0.67em !important;
+  margin-block-end: 0.67em !important;
+  margin-inline-start: 0px !important;
+  margin-inline-end: 0px !important;
+  font-weight: bold !important;
+  unicode-bidi: isolate !important;
+}
+
+.dataContent {
+  display: flex;
+  flex-direction: column;
+}
+
+.tabContainer > * ul > li {
+  display: flex;
+  flex: 1;
+}
+
+.tabContainer > * ul > li:hover {
+  background-color: var(--color-background-hover);
+}
+
+.tabContainer > * ul > li > a {
+  flex: 1;
+  text-align: center;
+}
+
+.tabContainer > * ul > li > .active {
+  background: transparent !important;
+  color: var(--color-main-text) !important;
+  border-bottom: var(--default-grid-baseline) solid var(--color-primary-element) !important;
+}
+
+.tabContainer > * ul {
+  display: flex;
+  margin: 10px 8px 0 8px;
+  justify-content: space-between;
+  border-bottom: 1px solid var(--color-border);
+}
+
+.tabPanel {
+  padding: 20px 10px;
+  min-height: 100%;
+  max-height: 100%;
+  height: 100%;
+  overflow: auto;
+}
+</style>