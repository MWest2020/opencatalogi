<script setup>
import { catalogiStore, metadataStore, navigationStore, publicationStore } from '../../store/store.js'
import { ref } from 'vue'

</script>

<template>
	<div class="detailContainer">
		<div class="head">
			<h1 class="h1">
				{{ publicationStore.publicationItem.title }}
			</h1>

			<NcActions
				:disabled="loading"
				:primary="true"
				:menu-name="loading ? 'Laden...' : 'Acties'"
				:inline="1"
				title="Acties die je kan uitvoeren op deze publicatie">
				<template #icon>
					<span>
						<NcLoadingIcon v-if="loading"
							:size="20"
							appearance="dark" />
						<DotsHorizontal v-if="!loading" :size="20" />
					</span>
				</template>
				<NcActionButton
					title="Bekijk de documentatie over publicaties"
					@click="openLink('https://conduction.gitbook.io/opencatalogi-nextcloud/gebruikers/publicaties', '_blank')">
					<template #icon>
						<HelpCircleOutline :size="20" />
					</template>
					Help
				</NcActionButton>
				<NcActionButton @click="navigationStore.setModal('editPublication')">
					<template #icon>
						<Pencil :size="20" />
					</template>
					Bewerken
				</NcActionButton>
				<NcActionButton @click="navigationStore.setDialog('copyPublication')">
					<template #icon>
						<ContentCopy :size="20" />
					</template>
					Kopiëren
				</NcActionButton>
				<NcActionButton v-if="publicationStore.publicationItem.status !== 'published'" @click="publicationStore.setPublicationItem(publication); navigationStore.setDialog('publishPublication')">
					<template #icon>
						<Publish :size="20" />
					</template>
					Publiceren
				</NcActionButton>
				<NcActionButton v-if="publicationStore.publicationItem.status === 'published'" @click="publicationStore.setPublicationItem(publication); navigationStore.setDialog('depublishPublication')">
					<template #icon>
						<PublishOff :size="20" />
					</template>
					Depubliceren
				</NcActionButton>
				<NcActionButton @click="navigationStore.setDialog('archivePublication')">
					<template #icon>
						<ArchivePlusOutline :size="20" />
					</template>
					Archiveren
				</NcActionButton>
				<NcActionButton @click="navigationStore.setModal('addPublicationData')">
					<template #icon>
						<FileTreeOutline :size="20" />
					</template>
					Eigenschap toevoegen
				</NcActionButton>
				<NcActionButton @click="addAttachment">
					<template #icon>
						<FilePlusOutline :size="20" />
					</template>
					Bijlage toevoegen
				</NcActionButton>
				<NcActionButton @click="navigationStore.setDialog('deletePublication')">
					<template #icon>
						<Delete :size="20" />
					</template>
					Verwijderen
				</NcActionButton>
			</NcActions>
		</div>
		<div class="container">
			<div class="detailGrid">
				<div>
					<b>Referentie:</b>
					<span>{{ publicationStore.publicationItem.reference }}</span>
				</div>
				<div>
					<b>Samenvatting:</b>
					<span>{{ publicationStore.publicationItem.summary }}</span>
				</div>
				<div>
					<b>Beschrijving:</b>
					<span>{{ publicationStore.publicationItem.description }}</span>
				</div>
				<div>
					<b>Categorie:</b>
					<span>{{ publicationStore.publicationItem.category }}</span>
				</div>
				<div>
					<b>Portal:</b>
					<span><a target="_blank" :href="publicationStore.publicationItem.portal">{{ publicationStore.publicationItem.portal }}</a></span>
				</div>
				<div>
					<b>Foto:</b>
					<span>{{ publicationStore.publicationItem.image }}</span>
				</div>
				<div>
					<b>Thema's:</b>
					<span>{{ publicationStore.publicationItem.themes.join(", ") }}</span>
				</div>
				<div>
					<b>Uitgelicht:</b>
					<span>{{ publicationStore.publicationItem.featured ? "Ja" : "Nee" }}</span>
				</div>
				<div>
					<b>Licentie:</b>
					<span>{{ publicationStore.publicationItem.license }}</span>
				</div>
				<div>
					<b>Status:</b>
					<span>{{ publicationStore.publicationItem.status }}</span>
				</div>
				<div>
					<b>Gepubliceerd:</b>
					<span>{{ publicationStore.publicationItem.published }}</span>
				</div>
				<div>
					<b>Gewijzigd:</b>
					<span>{{ publicationStore.publicationItem.modified }}</span>
				</div>
				<div>
					<b>Catalogi:</b>
					<span v-if="catalogiLoading">Loading...</span>
					<div v-if="!catalogiLoading" class="buttonLinkContainer">
						<span>{{ catalogi.title }}</span>
						<NcActions>
							<NcActionLink :aria-label="`got to ${catalogi.title}`"
								:name="catalogi.title"
								@click="goToCatalogi()">
								<template #icon>
									<OpenInApp :size="20" />
								</template>
								{{ catalogi.title }}
							</NcActionLink>
						</NcActions>
					</div>
				</div>
				<div>
					<b>Publicatie type:</b>
					<span v-if="metaDataLoading">Loading...</span>
					<div v-if="!metaDataLoading" class="buttonLinkContainer">
						<span>{{ metadata.title }}</span>
						<NcActions>
							<NcActionLink :aria-label="`got to ${metadata.title}`"
								:name="metadata.title"
								@click="goToMetadata()">
								<template #icon>
									<OpenInApp :size="20" />
								</template>
								{{ metadata.title }}
							</NcActionLink>
						</NcActions>
					</div>
				</div>
			</div>
			<div class="tabContainer">
				<BTabs content-class="mt-3" justified>
					<BTab title="Eigenschappen" active>
						<div v-if="Object.keys(publicationStore.publicationItem?.data).length > 0">
							<NcListItem v-for="(value, key, i) in publicationStore.publicationItem?.data"
								:key="`${key}${i}`"
								:name="key"
								:bold="false"
								:force-display-actions="true"
								@click="publicationStore.setPublicationDataKey(key)
								">
								<template #icon>
									<CircleOutline :class="publicationStore.publicationDataKey === key && 'selectedZaakIcon'"
										disable-menu
										:size="44" />
								</template>
								<template #subname>
									{{ value }}
								</template>
								<template #actions>
									<NcActionButton @click="editPublicationDataItem(key)">
										<template #icon>
											<Pencil :size="20" />
										</template>
										Bewerken
									</NcActionButton>
									<NcActionButton @click="deletePublicationDataItem(key)">
										<template #icon>
											<Delete :size="20" />
										</template>
										Verwijderen
									</NcActionButton>
								</template>
							</NcListItem>
						</div>
						<div v-if="publicationStore.publicationItem?.data.length === 0" class="tabPanel">
							Geen eigenschappen gevonden
						</div>
					</BTab>
					<BTab  title="Bijlagen">
						<div ref="dropZoneRef">
						<div v-if="isOverDropZone">
							<div class="filesListDragDropNotice">
								<div class="filesListDragDropNoticeWrapper">
									<TrayArrowDown :size="48" />
									<h3 class="filesListDragDropNoticeTitle">
										Drag and drop files here to upload
									</h3>
								</div>
							</div>
						</div>
						<div
							v-if="publicationStore.publicationAttachments.length > 0 && !isOverDropZone"
							class="tabPanel">
							<NcListItem v-for="(attachment, i) in publicationStore.publicationAttachments"
								:key="`${attachment}${i}`"
								:name="attachment.name ?? attachment.title"
								:bold="false"
								:active="publicationStore.attachmentId === attachment.id"
								:force-display-actions="true"
								:details="(attachment?.published && attachment?.published <= now.toISOString()) ? 'Gepubliseerd' : 'Niet gepubliseerd'">
								<template #icon>
									<CheckCircle v-if="attachment?.published && attachment?.published <= now.toISOString()"
										:class="attachment?.published <= now.toISOString() && 'publishedIcon'"
										disable-menu
										:size="44" />
									<ExclamationThick v-if="!attachment?.published || attachment?.published > now.toISOString()"
										:class="!attachment?.published && 'warningIcon' || attachment?.published > now.toISOString() && 'warningIcon'"
										disable-menu
										:size="44" />
								</template>
								<template #subname>
									{{ attachment?.description }}
								</template>
								<template #actions>
									<NcActionButton @click="publicationStore.setAttachmentItem(attachment); navigationStore.setModal('EditAttachment')">
										<template #icon>
											<Pencil :size="20" />
										</template>
										Bewerken
									</NcActionButton>
									<NcActionButton @click="openLink(attachment?.downloadUrl, '_blank')">
										<template #icon>
											<Download :size="20" />
										</template>
										Download
									</NcActionButton>
									<NcActionButton v-if="!attachment?.published || attachment?.published > now.toISOString()" @click="publicationStore.setAttachmentItem(attachment); navigationStore.setDialog('publishAttachment')">
										<template #icon>
											<Publish :size="20" />
										</template>
										Publiceren
									</NcActionButton>
									<NcActionButton v-if="attachment?.published && attachment?.published <= now.toISOString()" @click="publicationStore.setAttachmentItem(attachment); navigationStore.setDialog('depublishAttachment')">
										<template #icon>
											<PublishOff :size="20" />
										</template>
										Depubliceren
									</NcActionButton>
									<NcActionButton @click="publicationStore.setAttachmentItem(attachment); navigationStore.setDialog('copyAttachment')">
										<template #icon>
											<ContentCopy :size="20" />
										</template>
										Kopiëren
									</NcActionButton>
									<NcActionButton @click="publicationStore.setAttachmentItem(attachment); navigationStore.setDialog('deleteAttachment')">
										<template #icon>
											<Delete :size="20" />
										</template>
										Verwijderen
									</NcActionButton>
								</template>
							</NcListItem>
						</div>

						<div v-if="publicationStore.publicationAttachments.length === 0 && !isOverDropZone" class="tabPanel">
							Geen bijlagen gevonden
						</div>
						<div v-if="publicationStore.publicationAttachments.length !== 0 && !publicationStore.publicationAttachments.length > 0" class="tabPanel">
							<NcLoadingIcon
								:size="64"
								class="loadingIcon"
								appearance="dark"
								name="Bijlagen aan het laden" />
						</div>
					</div>
					</BTab>
					<BTab title="Logging">
						<table width="100%">
							<tr>
								<th><b>Tijdstip</b></th>
								<th><b>Gebruiker</b></th>
								<th><b>Actie</b></th>
								<th><b>Details</b></th>
							</tr>
							<tr>
								<td>18-07-2024 11:55:21</td>
								<td>Ruben van der Linde</td>
								<td>Created</td>
								<td>
									<NcButton @click="navigationStore.setDialog('viewLog')">
										<template #icon>
											<TimelineQuestionOutline
												:size="20" />
										</template>
										Bekijk details
									</NcButton>
								</td>
							</tr>
						</table>
					</BTab>
					<BTab title="Rechten">
						<table width="100%">
							<tr>
								<td>Deze publicatie is <b v-if="prive">NIET</b> openbaar toegankelijk</td>
								<td>
									<NcButton @click="prive = !prive">
										<template #icon>
											<LockOpenVariantOutline v-if="!prive"
												:size="20" />
											<LockOutline v-if="prive"
												:size="20" />
										</template>
										<span v-if="!prive">Privé maken</span>
										<span v-if="prive">Openbaar maken</span>
									</NcButton>
								</td>
							</tr>
							<tr v-if="prive">
								<td>Gebruikersgroepen</td>
								<td><NcSelectTags v-model="userGroups" input-label="gebruikers groepen" :multiple="true" /></td>
							</tr>
						</table>
					</BTab>
					<BTab title="Statistieken">
						<apexchart v-if="publication.status === 'published'"
							width="100%"
							type="line"
							:options="chart.options"
							:series="chart.series" />
						<NcNoteCard type="info">
							<p>Er zijn nog geen statistieken over deze publicatie bekend</p>
						</NcNoteCard>
					</BTab>
				</BTabs>
			</div>
		</div>
	</div>
</template>

<script>
// Components
import { NcActionButton, NcActions, NcButton, NcListItem, NcLoadingIcon, NcNoteCard, NcSelectTags } from '@nextcloud/vue'
import { useFileSelection } from './../../composables/UseFileSelection.js'
import { BTab, BTabs } from 'bootstrap-vue'
import VueApexCharts from 'vue-apexcharts'

// Icons
import ArchivePlusOutline from 'vue-material-design-icons/ArchivePlusOutline.vue'
import CheckCircle from 'vue-material-design-icons/CheckCircle.vue'
import CircleOutline from 'vue-material-design-icons/CircleOutline.vue'
import ContentCopy from 'vue-material-design-icons/ContentCopy.vue'
import Delete from 'vue-material-design-icons/Delete.vue'
import DotsHorizontal from 'vue-material-design-icons/DotsHorizontal.vue'
import TrayArrowDown from 'vue-material-design-icons/TrayArrowDown.vue'
import Download from 'vue-material-design-icons/Download.vue'
import ExclamationThick from 'vue-material-design-icons/ExclamationThick.vue'
import FilePlusOutline from 'vue-material-design-icons/FilePlusOutline.vue'
import FileTreeOutline from 'vue-material-design-icons/FileTreeOutline.vue'
import HelpCircleOutline from 'vue-material-design-icons/HelpCircleOutline.vue'
import LockOpenVariantOutline from 'vue-material-design-icons/LockOpenVariantOutline.vue'
import LockOutline from 'vue-material-design-icons/LockOutline.vue'
import OpenInApp from 'vue-material-design-icons/OpenInApp.vue'
import Pencil from 'vue-material-design-icons/Pencil.vue'
import Publish from 'vue-material-design-icons/Publish.vue'
import PublishOff from 'vue-material-design-icons/PublishOff.vue'
import TimelineQuestionOutline from 'vue-material-design-icons/TimelineQuestionOutline.vue'

function onDrop() {
	publicationStore.setAttachmentItem([])
	publicationStore.setAttachmentFile(files)
	navigationStore.setModal('AddAttachment')
}

const dropZoneRef = ref()
const { isOverDropZone, files } = useFileSelection({ allowMultiple: false, dropzone: dropZoneRef, onFileDrop: onDrop })

export default {
	name: 'PublicationDetail',
	components: {
		// Components
		NcLoadingIcon,
		NcActionButton,
		NcActions,
		NcButton,
		NcListItem,
		NcSelectTags,
		NcNoteCard,
		BTab,
		BTabs,
		apexchart: VueApexCharts,
		// Icons
		CheckCircle,
		ExclamationThick,
		DotsHorizontal,
		Pencil,
		Delete,
		Publish,
		PublishOff,
		OpenInApp,
		FilePlusOutline,
		FileTreeOutline,
		CircleOutline,
		ContentCopy,
		TimelineQuestionOutline,
		LockOutline,
		LockOpenVariantOutline,
		Download,
		ArchivePlusOutline,
		HelpCircleOutline,
		TrayArrowDown,
	},
	props: {
		publicationItem: {
			type: Object,
			required: true,
		},
	},
	data() {
		return {
			publication: [],
			catalogi: [],
			metadata: [],
			now: new Date(),
			prive: false,
			loading: false,
			catalogiLoading: false,
			metaDataLoading: false,
			hasUpdated: false,
			userGroups: [
				{
					id: '1',
					label: 'Content Beheerders',
				},
			],
			chart: {
				options: {
					chart: {
						id: 'Aantal bekeken publicaties',
					},
					xaxis: {
						categories: ['7-11', '7-12', '7-13', '7-15', '7-16', '7-17', '7-18'],
					},
				},
				series: [{
					name: 'Weergaven',
					data: [0, 0, 0, 0, 0, 0, 15],
				}],
			},
			upToDate: false,
		}
	},
	watch: {
		publicationItem: {
			handler(newPublicationItem, oldPublicationItem) {
				if (!this.upToDate || JSON.stringify(newPublicationItem) !== JSON.stringify(oldPublicationItem)) {
					this.publication = publicationStore.publicationItem
					this.fetchCatalogi(this.publication.catalogi?.id)
					this.fetchMetaData(this.publication.metaData?.id)
					publicationStore.publicationItem && this.fetchData(publicationStore.publicationItem.id)
				}
			},
			deep: true,
		},

	},
	mounted() {
		this.publication = publicationStore.publicationItem

		this.fetchCatalogi(this.publication.catalogi?.id, true)
		this.fetchMetaData(this.publication.metaData?.id, true)
		publicationStore.publicationItem && this.fetchData(publicationStore.publicationItem.id)

	},
	methods: {
		fetchData(id) {
			// this.loading = true
			fetch(`/index.php/apps/opencatalogi/api/publications/${id}`, {
				method: 'GET',
			})
				.then((response) => {
					response.json().then((data) => {
						this.publication = data
						// this.oldZaakId = id
<<<<<<< HEAD
						this.fetchCatalogi(data.catalogi?.id)
						this.fetchMetaData(data.metaData?.id)
						publicationStore.getPublicationAttachments(id)
=======
						this.fetchCatalogi(data.catalogi)
						this.fetchMetaData(data.metaData)
						publicationStore.getPublicationAttachments(data)
>>>>>>> 2278a800
						// this.loading = false
					})
				})
				.catch((err) => {
					console.error(err)
					// this.oldZaakId = id
					// this.loading = false
				})
		},
		fetchCatalogi(catalogiId, loading) {
			if (loading) { this.catalogiLoading = true }

			fetch(`/index.php/apps/opencatalogi/api/catalogi/${catalogiId}`, {
				method: 'GET',
			})
				.then((response) => {
					response.json().then((data) => {
						this.catalogi = data
					})
					if (loading) { this.catalogiLoading = false }
				})
				.catch((err) => {
					console.error(err)
					if (loading) { this.catalogiLoading = false }
				})
		},
		fetchMetaData(metadataId, loading) {

			if (loading) { this.metaDataLoading = true }

			fetch(`/index.php/apps/opencatalogi/api/metadata/${metadataId}`, {
				method: 'GET',
			})
				.then((response) => {
					response.json().then((data) => {
						this.metadata = data
					})
					if (loading) { this.metaDataLoading = false }
				})
				.catch((err) => {
					console.error(err)
					if (loading) { this.metaDataLoading = false }
				})
		},
		addAttachment() {
			publicationStore.setAttachmentItem([])
			navigationStore.setModal('AddAttachment')
		},
		deletePublication() {
			publicationStore.setPublicationItem(this.publication)
			navigationStore.setModal('deletePublication')
		},
		editPublicationDataItem(key) {
			publicationStore.setPublicationDataKey(key)
			navigationStore.setModal('editPublicationData')
		},
		deletePublicationDataItem(key) {
			publicationStore.setPublicationDataKey(key)
			navigationStore.setDialog('deletePublicationDataDialog')
		},
		editPublicationAttachmentItem(key) {
			publicationStore.setPublicationDataKey(key)
			navigationStore.setModal('editPublicationDataModal')
		},
		goToMetadata() {
			metadataStore.setMetaDataItem(this.metadata)
			navigationStore.setSelected('metaData')
		},
		goToCatalogi() {
			catalogiStore.setCatalogiItem(this.catalogi)
			navigationStore.setSelected('catalogi')
		},
		openLink(url, type = '') {
			window.open(url, type)
		},

	},

}
</script>

<style>
h4 {
  font-weight: bold;
}

.head{
	display: flex;
	justify-content: space-between;
}

.button{
	max-height: 10px;
}

.h1 {
  display: block !important;
  font-size: 2em !important;
  margin-block-start: 0.67em !important;
  margin-block-end: 0.67em !important;
  margin-inline-start: 0px !important;
  margin-inline-end: 0px !important;
  font-weight: bold !important;
  unicode-bidi: isolate !important;
}

.dataContent {
  display: flex;
  flex-direction: column;
}

.active.publicationDetails-actionsDelete {
    background-color: var(--color-error) !important;
}
.active.publicationDetails-actionsDelete button {
    color: #EBEBEB !important;
}

.PublicationDetail-clickable {
    cursor: pointer !important;
}

.buttonLinkContainer{
	display: flex;
    align-items: center;
}

.flex-hor {
    display: flex;
    gap: 4px;
}

.float-right {
    float: right;
}
</style><|MERGE_RESOLUTION|>--- conflicted
+++ resolved
@@ -502,15 +502,9 @@
 					response.json().then((data) => {
 						this.publication = data
 						// this.oldZaakId = id
-<<<<<<< HEAD
 						this.fetchCatalogi(data.catalogi?.id)
 						this.fetchMetaData(data.metaData?.id)
 						publicationStore.getPublicationAttachments(id)
-=======
-						this.fetchCatalogi(data.catalogi)
-						this.fetchMetaData(data.metaData)
-						publicationStore.getPublicationAttachments(data)
->>>>>>> 2278a800
 						// this.loading = false
 					})
 				})
