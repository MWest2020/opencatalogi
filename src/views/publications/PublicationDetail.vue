<script setup>
import { navigationStore, objectStore, catalogStore } from '../../store/store.js'
</script>

<template>
	<div class="detailContainer">
		<div class="head">
			<h1 class="h1">
				{{ objectStore.getActiveObject('publication')?.title }}
			</h1>

			<NcActions :disabled="objectStore.isLoading('publication')"
				:primary="true"
				:menu-name="objectStore.isLoading('publication') ? 'Laden...' : 'Acties'"
				:inline="1"
				title="Acties die je kan uitvoeren op deze publicatie">
				<template #icon>
					<span>
						<NcLoadingIcon v-if="objectStore.isLoading('publication')" :size="20" appearance="dark" />
						<DotsHorizontal v-if="!objectStore.isLoading('publication')" :size="20" />
					</span>
				</template>
				<NcActionButton title="Bekijk de documentatie over publicaties"
					@click="openLink('https://conduction.gitbook.io/opencatalogi-nextcloud/gebruikers/publicaties', '_blank')">
					<template #icon>
						<HelpCircleOutline :size="20" />
					</template>
					Help
				</NcActionButton>
				<NcActionButton @click="navigationStore.setModal('objectModal')">
					<template #icon>
						<Pencil :size="20" />
					</template>
					Bewerken
				</NcActionButton>
				<NcActionButton @click="navigationStore.setDialog('copyPublication')">
					<template #icon>
						<ContentCopy :size="20" />
					</template>
					Kopiëren
				</NcActionButton>
				<NcActionButton v-if="objectStore.getActiveObject('publication')['@self']?.published === null"
					@click="publishPublication('publish')">
					<template #icon>
						<Publish :size="20" />
					</template>
					Publiceren
				</NcActionButton>
				<NcActionButton v-if="objectStore.getActiveObject('publication')['@self']?.published"
					@click="publishPublication('depublish')">
					<template #icon>
						<PublishOff :size="20" />
					</template>
					Depubliceren
				</NcActionButton>
				<NcActionButton @click="navigationStore.setDialog('downloadPublication')">
					<template #icon>
						<Download :size="20" />
					</template>
					Downloaden
				</NcActionButton>
				<NcActionButton disabled>
					<template #icon>
						<FolderOutline :size="20" />
					</template>
					Bijlage toevoegen
				</NcActionButton>
				<NcActionButton @click="navigationStore.setDialog('deleteObject', { objectType: 'publication', dialogTitle: 'Publicatie' })">
					<template #icon>
						<Delete :size="20" />
					</template>
					Verwijderen
				</NcActionButton>
			</NcActions>
		</div>
		<div class="container">
			<div class="detailGrid">
				<div v-if="publication.reference">
					<b>Referentie:</b>
					<span>{{ publication.reference }}</span>
				</div>
				<div v-if="publication.summary">
					<b>Samenvatting:</b>
					<span>{{ publication.summary || '-' }}</span>
				</div>
				<div v-if="publication.description">
					<b>Beschrijving:</b>
					<span>{{ publication.description || '-' }}</span>
				</div>
				<div v-if="publication.category">
					<b>Categorie:</b>
					<span>{{ publication.category || '-' }}</span>
				</div>
				<div v-if="publication.portal">
					<b>Portal:</b>
					<span><a target="_blank" :href="publication.portal">{{
						publication.portal || '-' }}</a></span>
				</div>
				<div v-if="publication.image">
					<b>Afbeelding:</b>
					<span>{{ publication.image || '-' }}</span>
				</div>
				<div v-if="publication.featured">
					<b>Uitgelicht:</b>
					<span>{{ publication.featured ? "Ja" : "Nee" }}</span>
				</div>
				<div v-if="publication.license">
					<b>Licentie:</b>
					<span>{{ publication.license || '-' }}</span>
				</div>
				<div v-if="publication.status">
					<b>Status:</b>
					<span>{{ publication.status || '-' }}</span>
				</div>
				<div v-if="publication.published">
					<b>Gepubliceerd:</b>
					<span>{{ new Date(publication.published).toLocaleDateString() || '-' }}</span>
				</div>
				<div v-if="publication.modified">
					<b>Gewijzigd:</b>
					<span>{{ publication.modified || '-' }}</span>
				</div>
				<div v-if="publication.source">
					<b>Bron:</b>
					<span>{{ publication.source || '-' }}</span>
				</div>
				<div v-if="publication.catalogi">
					<b>Catalogi:</b>
					<span v-if="catalogiLoading">Loading...</span>
					<div v-if="!catalogiLoading" class="buttonLinkContainer">
						<span>{{ catalogi?.title }}</span>
						<NcActions>
							<NcActionLink :aria-label="`ga naar ${catalogi?.title}`"
								:name="catalogi?.title"
								@click="goToCatalogi()">
								<template #icon>
									<OpenInApp :size="20" />
								</template>
								{{ catalogi?.title }}
							</NcActionLink>
						</NcActions>
					</div>
				</div>
			</div>
			<!-- <div class="detailGrid linksParameters">
				<div>
					<b>Organisatie:</b>
					<span v-if="organizationLoading">Loading...</span>
					<div v-if="!organizationLoading && organization?.title" class="buttonLinkContainer">
						<span>{{ organization?.title }}</span>
						<NcActions>
							<NcActionLink :aria-label="`ga naar ${organization?.title}`"
								:name="organization?.title"
								@click="goToOrganization()">
								<template #icon>
									<OpenInApp :size="20" />
								</template>
								{{ organization?.title }}
							</NcActionLink>
						</NcActions>
					</div>
					<div v-if="!organizationLoading && !organization?.title" class="buttonLinkContainer">
						<span>Geen organisatie gekoppeld</span>
					</div>
				</div>
			</div> -->
		</div>
		<div class="tabContainer">
			<BTabs content-class="mt-3" justified>
				<BTab title="Bijlagen" active>
					<div class="tabPanel">
						<div class="buttonsContainer">
							<NcButton type="primary"
								class="fullWidthButton"
								aria-label="Bijlage toevoegen"
								@click="addAttachment">
								<template #icon>
									<Plus :size="20" />
								</template>
								Bijlage toevoegen
							</NcButton>
							<NcButton type="secondary"
								aria-label="Open map"
								@click="openFolder(publication?.['@self']?.folder)">
								<template #icon>
									<FolderOutline :size="20" />
								</template>
							</NcButton>
							<NcActions :disabled="objectStore.isLoading('publicationAttachments')"
								:primary="true"
								class="checkboxListActionButton"
								:menu-name="objectStore.isLoading('publicationAttachments') ? 'Laden...' : 'Acties'"
								:inline="0"
								title="Acties die je kan uitvoeren op deze publicatie">
								<template #icon>
									<span>
										<NcLoadingIcon v-if="objectStore.isLoading('publicationAttachments')" :size="20" appearance="dark" />
										<DotsHorizontal v-if="!objectStore.isLoading('publicationAttachments')" :size="20" />
									</span>
								</template>
								<NcActionButton @click="selectAllAttachments('published')">
									<template #icon>
										<SelectAllIcon v-if="!allPublishedSelected" :size="20" />
										<SelectRemove v-else :size="20" />
									</template>
									{{ !allPublishedSelected ? "Selecteer" : "Deselecteer" }} alle gepubliceerde bijlagen
								</NcActionButton>
								<NcActionButton @click="selectAllAttachments('unpublished')">
									<template #icon>
										<SelectAllIcon v-if="!allUnpublishedSelected" :size="20" />
										<SelectRemove v-else :size="20" />
									</template>
									{{ !allUnpublishedSelected ? "Selecteer" : "Deselecteer" }} alle ongepubliceerde bijlagen
								</NcActionButton>
								<NcActionButton v-if="selectedUnpublishedCount > 0" @click="bulkPublish">
									<template #icon>
										<Publish :size="20" />
									</template>
									Publiceer {{ selectedUnpublishedCount }} bijlage{{ selectedUnpublishedCount > 1 ? 'n' : '' }}
								</NcActionButton>
								<NcActionButton v-if="selectedPublishedCount > 0" @click="bulkDepublish">
									<template #icon>
										<PublishOff :size="20" />
									</template>
									Depubliceer {{ selectedPublishedCount }} bijlage{{ selectedPublishedCount > 1 ? 'n' : '' }}
								</NcActionButton>
								<NcActionButton v-if="selectedAttachments.length > 0" @click="bulkDeleteAttachments">
									<template #icon>
										<Delete :size="20" />
									</template>
									Verwijder {{ selectedAttachmentsEntities.length }} bijlage{{ selectedAttachmentsEntities.length > 1 ? 'n' : '' }}
								</NcActionButton>
							</NcActions>
						</div>

						<div v-if="publicationAttachments?.length > 0">
							<div v-for="(attachment, i) in publicationAttachments" :key="`${attachment}${i}`" class="checkedItem">
								<NcCheckboxRadioSwitch
									:checked="selectedAttachments.includes(attachment.id)"
									@update:checked="toggleSelection(attachment)" />

								<NcListItem
									:class="`${attachment?.title === editingTags ? 'editingTags' : ''}`"
									:name="attachment?.title"
									:bold="false"
									:active="objectStore.getActiveObject('publicationAttachment')?.id === attachment.id"
									:force-display-actions="true"
									@click="setActiveAttachment(attachment)">
									<template #icon>
										<NcLoadingIcon v-if="fileIdsLoading.includes(attachment.id) && (depublishLoading.includes(attachment.id) || publishLoading.includes(attachment.id) || saveTagsLoading.includes(attachment.id))" :size="44" />
										<ExclamationThick v-else-if="!attachment.accessUrl || !attachment.downloadUrl" class="warningIcon" :size="44" />
										<FileOutline v-else
											class="publishedIcon"
											disable-menu
											:size="44" />
									</template>

									<template #details>
										<span>{{ formatFileSize(attachment?.size) }}</span>
									</template>
									<template #indicator>
										<div v-if="editingTags !== attachment.title" class="fileLabelsContainer">
											<NcCounterBubble v-for="label of attachment.labels" :key="label">
												{{ label }}
											</NcCounterBubble>
										</div>
										<div v-if="editingTags === attachment.title" class="editTagsContainer">
											<NcSelect
												v-model="editedTags"
												class="editTagsSelect"
												:disabled="saveTagsLoading.includes(attachment.id)"
												:taggable="true"
												:multiple="true"
												:aria-label-combobox="labelOptionsEdit.inputLabel"
												:options="labelOptionsEdit.options" />
											<NcButton
												v-tooltip="'Labels opslaan'"
												class="editTagsButton"
												type="primary"
												:aria-label="`save tags for ${attachment.title}`"
												@click="saveTags(attachment, editedTags)">
												<template #icon>
													<ContentSaveOutline v-if="!saveTagsLoading.includes(attachment.id)" :size="20" />
													<NcLoadingIcon v-if="saveTagsLoading.includes(attachment.id)" :size="20" />
												</template>
											</NcButton>
										</div>
									</template>
									<template #subname>
										{{ attachment?.published ? new Date(attachment?.published).toLocaleDateString() : "Niet gepubliceerd" }} - {{ attachment?.type || 'Geen type' }}
									</template>
									<template #actions>
										<NcActionButton close-after-click @click="openFile(attachment)">
											<template #icon>
												<OpenInNew :size="20" />
											</template>
											Bekijk bestand
										</NcActionButton>
										<NcActionButton v-if="!attachment.published" close-after-click @click="publishFile(attachment)">
											<template #icon>
												<Publish :size="20" />
											</template>
											Publiceren
										</NcActionButton>
										<NcActionButton v-if="attachment.published" close-after-click @click="depublishFile(attachment)">
											<template #icon>
												<PublishOff :size="20" />
											</template>
											Depubliceren
										</NcActionButton>
										<NcActionButton close-after-click @click="deleteFile(attachment)">
											<template #icon>
												<Delete :size="20" />
											</template>
											Verwijderen
										</NcActionButton>
										<NcActionButton close-after-click @click="editTags(attachment)">
											<template #icon>
												<TagEdit :size="20" />
											</template>
											Tags bewerken
										</NcActionButton>
									</template>
								</NcListItem>
							</div>

							<div class="paginationContainer">
								<BPagination v-model="currentPage" :total-rows="publicationAttachments?.total" :per-page="limit" />
								<div>
									<span>Aantal per pagina</span>
									<NcSelect v-model="limit"
										aria-label-combobox="Aantal per pagina"
										class="limitSelect"
										:options="limitOptions.options"
										:taggable="true"
										:selectable="(option) => !isNaN(option) && (typeof option !== 'boolean')" />
								</div>
							</div>
						</div>

						<div v-if="publicationAttachments?.length === 0">
							<b class="emptyStateMessage">
								Nog geen bijlage toegevoegd
							</b>
						</div>

						<div
							v-if="publicationAttachments?.length !== 0 && !publicationAttachments?.length > 0">
							<NcLoadingIcon :size="64"
								class="loadingIcon"
								appearance="dark"
								name="Bijlagen aan het laden" />
						</div>
					</div>
				</BTab>
				<!-- <BTab title="Eigenschappen">
					<div class="tabPanel">
						<div class="buttonsContainer">
							<NcButton type="primary"
								class="fullWidthButton"
								aria-label="Bijlage toevoegen"
								@click="navigationStore.setModal('addPublicationData')">
								<template #icon>
									<Plus :size="20" />
								</template>
								Eigenschap toevoegen
							</NcButton>
							<NcActions :disabled="objectStore.isLoading('publication')"
								:primary="true"
								class="checkboxListActionButton"
								:menu-name="objectStore.isLoading('publication') ? 'Laden...' : 'Acties'"
								:inline="0"
								title="Acties die je kan uitvoeren op deze publicatie">
								<template #icon>
									<span>
										<NcLoadingIcon v-if="objectStore.isLoading('publication')" :size="20" appearance="dark" />
										<DotsHorizontal v-if="!objectStore.isLoading('publication')" :size="20" />
									</span>
								</template>
								<NcActionButton @click="selectAllPublicationData()">
									<template #icon>
										<SelectAllIcon v-if="!allPublicationDataSelected" :size="20" />
										<SelectRemove v-else :size="20" />
									</template>
									{{ !allPublicationDataSelected ? "Selecteer" : "Deselecteer" }} alle eigenschappen
								</NcActionButton>
								<NcActionButton :disabled="selectedPublicationData.length === 0" @click="bulkDeleteEigenschappen">
									<template #icon>
										<Delete :size="20" />
									</template>
									Verwijder {{ selectedPublicationData.length }} eigenschap{{ selectedPublicationData.length > 1 || selectedPublicationData.length === 0 ? 'pen' : '' }}
								</NcActionButton>
							</NcActions>
						</div>
						<div v-if="publication && publication.data && Object.keys(publication.data).length > 0">
							<div v-for="(value, key, i) in publication?.data" :key="`${key}${i}`" class="checkedItem">
								<NcCheckboxRadioSwitch
									:checked="selectedPublicationData.includes(key)"
									@update:checked="togglePublicationDataSelection(key)" />
								<NcListItem
									:name="key"
									:bold="false"
									:force-display-actions="true"
									:active="publicationDataKey === key"
									@click="setActiveDataKey(key)">
									<template #icon>
										<CircleOutline
											:class="publicationDataKey === key && 'selectedZaakIcon'"
											disable-menu
											:size="44" />
									</template>
									<template #subname>
										{{ value }}
									</template>
									<template #actions>
										<NcActionButton @click="editPublicationDataItem(key)">
											<template #icon>
												<Pencil :size="20" />
											</template>
											Bewerken
										</NcActionButton>
										<NcActionButton @click="deletePublicationDataItem(key)">
											<template #icon>
												<Delete :size="20" />
											</template>
											Verwijderen
										</NcActionButton>
									</template>
								</NcListItem>
							</div>
						</div>
					</div>
					<div v-if="!publication || !publication.data || Object.keys(publication.data).length === 0" class="tabPanel">
						<b class="emptyStateMessage">
							Geen eigenschappen gevonden
						</b>
					</div>
				</BTab> -->
				<BTab title="Thema's">
					<div class="tabPanel">
						<div class="buttonsContainer">
							<NcButton type="primary"
								class="fullWidthButton"
								aria-label="Thema toevoegen"
								@click="navigationStore.setModal('addPublicationTheme')">
								<template #icon>
									<Plus :size="20" />
								</template>
								Thema toevoegen
							</NcButton>
							<NcActions :disabled="objectStore.isLoading('themes')"
								:primary="true"
								class="checkboxListActionButton"
								:menu-name="objectStore.isLoading('themes') ? 'Laden...' : 'Acties'"
								:inline="0"
								title="Acties die je kan uitvoeren op deze publicatie">
								<template #icon>
									<span>
										<NcLoadingIcon v-if="objectStore.isLoading('themes')" :size="20" appearance="dark" />
										<DotsHorizontal v-if="!objectStore.isLoading('themes')" :size="20" />
									</span>
								</template>
								<NcActionButton @click="selectAllThemes()">
									<template #icon>
										<SelectAllIcon v-if="!allThemesSelected" :size="20" />
										<SelectRemove v-else :size="20" />
									</template>
									{{ !allThemesSelected ? "Selecteer" : "Deselecteer" }} alle thema's
								</NcActionButton>
								<NcActionButton :disabled="selectedThemes.length === 0" @click="bulkDeleteThemes">
									<template #icon>
										<Delete :size="20" />
									</template>
									Verwijder {{ selectedThemes.length }} thema{{ selectedThemes.length > 1 || selectedThemes.length === 0 ? "'s" : '' }}
								</NcActionButton>
							</NcActions>
						</div>
						<div v-if="filteredThemes?.length || missingThemes?.length">
							<div v-for="(value, key, i) in filteredThemes" :key="`${value.id}${i}`" class="checkedItem">
								<NcCheckboxRadioSwitch
									:checked="selectedThemes.includes(value.id)"
									@update:checked="toggleThemeSelection(value)" />
								<NcListItem
									:name="value.title"
									:bold="false"
									:force-display-actions="true">
									<template #icon>
										<ShapeOutline
											:class="objectStore.getActiveObject('theme')?.id === value.id && 'selectedZaakIcon'"
											disable-menu
											:size="44" />
									</template>
									<template #subname>
										{{ value.summary }}
									</template>
									<template #actions>
										<NcActionButton @click="objectStore.setActiveObject('theme', value); navigationStore.setSelected('themes')">
											<template #icon>
												<OpenInApp :size="20" />
											</template>
											Bekijken
										</NcActionButton>
										<NcActionButton @click="objectStore.setActiveObject('theme', value); navigationStore.setDialog('deletePublicationThemeDialog')">
											<template #icon>
												<Delete :size="20" />
											</template>
											Verwijderen
										</NcActionButton>
									</template>
								</NcListItem>
							</div>
							<NcListItem v-for="(value, key, i) in missingThemes"
								:key="`${value}${i}`"
								:name="'Thema ' + value"
								:bold="false"
								:force-display-actions="true">
								<template #icon>
									<Alert disable-menu
										:size="44" />
								</template>
								<template #subname>
									Thema {{ value }} bestaat niet, het is aan te raden om het te verwijderen van deze publicatie.
								</template>
								<template #actions>
									<NcActionButton :disabled="deleteThemeLoading" @click="deleteMissingTheme(value)">
										<template #icon>
											<Delete :size="20" />
										</template>
										Verwijderen
									</NcActionButton>
								</template>
							</NcListItem>
						</div>
						<div v-if="!filteredThemes?.length && !missingThemes?.length" class="tabPanel">
							<b class="emptyStateMessage">
								Geen thema's gevonden
							</b>
						</div>
					</div>
				</BTab>
				<BTab title="Logging">
					<table width="100%">
						<tr>
							<th><b>Tijdstip</b></th>
							<th><b>Gebruiker</b></th>
							<th><b>Actie</b></th>
							<th><b>Details</b></th>
						</tr>
						<tr>
							<td>18-07-2024 11:55:21</td>
							<td>Ruben van der Linde</td>
							<td>Created</td>
							<td>
								<NcButton @click="navigationStore.setDialog('viewLog')">
									<template #icon>
										<TimelineQuestionOutline :size="20" />
									</template>
									Bekijk details
								</NcButton>
							</td>
						</tr>
					</table>
				</BTab>
				<BTab v-if="1 == 2" title="Rechten">
					<table width="100%">
						<tr>
							<td>Deze publicatie is <b v-if="prive">NIET</b> openbaar toegankelijk</td>
							<td>
								<NcButton @click="prive = !prive">
									<template #icon>
										<LockOpenVariantOutline v-if="!prive" :size="20" />
										<LockOutline v-if="prive" :size="20" />
									</template>
									<span v-if="!prive">Privé maken</span>
									<span v-if="prive">Openbaar maken</span>
								</NcButton>
							</td>
						</tr>
						<tr v-if="prive">
							<td>Gebruikersgroepen</td>
							<td>
								<NcSelectTags v-model="userGroups"
									input-label="gebruikers groepen"
									:multiple="true" />
							</td>
						</tr>
					</table>
				</BTab>
				<BTab v-if="1 == 2" title="Statistieken">
					<apexchart v-if="publication.status === 'Published'"
						width="100%"
						type="line"
						:options="chart.options"
						:series="chart.series" />
					<NcNoteCard type="info">
						<p>Er zijn nog geen statistieken over deze publicatie bekend</p>
					</NcNoteCard>
				</BTab>
			</BTabs>
		</div>
	</div>
</template>

<script>
import { NcActionButton, NcActions, NcButton, NcListItem, NcLoadingIcon, NcNoteCard, NcSelect, NcSelectTags, NcActionLink, NcCounterBubble, NcCheckboxRadioSwitch } from '@nextcloud/vue'
import { BTab, BTabs, BPagination } from 'bootstrap-vue'
import VueApexCharts from 'vue-apexcharts'
import axios from 'axios'
// Icons
import ContentCopy from 'vue-material-design-icons/ContentCopy.vue'
import Delete from 'vue-material-design-icons/Delete.vue'
import DotsHorizontal from 'vue-material-design-icons/DotsHorizontal.vue'
import Download from 'vue-material-design-icons/Download.vue'
import HelpCircleOutline from 'vue-material-design-icons/HelpCircleOutline.vue'
import LockOpenVariantOutline from 'vue-material-design-icons/LockOpenVariantOutline.vue'
import LockOutline from 'vue-material-design-icons/LockOutline.vue'
import OpenInApp from 'vue-material-design-icons/OpenInApp.vue'
import Pencil from 'vue-material-design-icons/Pencil.vue'
import Publish from 'vue-material-design-icons/Publish.vue'
import PublishOff from 'vue-material-design-icons/PublishOff.vue'
import TimelineQuestionOutline from 'vue-material-design-icons/TimelineQuestionOutline.vue'
import FolderOutline from 'vue-material-design-icons/FolderOutline.vue'
import OpenInNew from 'vue-material-design-icons/OpenInNew.vue'
import Alert from 'vue-material-design-icons/Alert.vue'
import FileOutline from 'vue-material-design-icons/FileOutline.vue'
import ShapeOutline from 'vue-material-design-icons/ShapeOutline.vue'
import ExclamationThick from 'vue-material-design-icons/ExclamationThick.vue'
import Plus from 'vue-material-design-icons/Plus.vue'
import TagEdit from 'vue-material-design-icons/TagEdit.vue'
import ContentSaveOutline from 'vue-material-design-icons/ContentSaveOutline.vue'
import SelectAllIcon from 'vue-material-design-icons/SelectAll.vue'
import SelectRemove from 'vue-material-design-icons/SelectRemove.vue'

export default {
	name: 'PublicationDetail',
	components: {
		NcLoadingIcon,
		NcActionButton,
		NcActions,
		NcButton,
		NcListItem,
		NcSelectTags,
		NcNoteCard,
		NcActionLink,
		NcCheckboxRadioSwitch,
		BTab,
		BTabs,
		apexchart: VueApexCharts,

	},
	data() {
		return {
			test: false,
			selectedAttachments: [],
			limit: '200',
			limitOptions: {
				options: ['10', '20', '50', '100', '200'],
				value: this.limit,
			},

			currentPage: 1,
			totalPages: 1,
			selectedThemes: [],
			editingTitle: '',
			editedTags: [],
			depublishLoading: [],
			publishLoading: [],
			saveTagsLoading: [],
			fileIdsLoading: [],
			selectedPublicationData: [],
			publicationDataKey: '',
			previousPublicationId: null,
			tagsLoading: false,
			labelOptionsEdit: {
				inputLabel: 'Labels',
				multiple: true,
			},
			editingTags: null,
		}
	},
	computed: {
		publicationAttachments() {
			const attachments = objectStore.getCollection('publicationAttachments').results
			if (!attachments) return { results: [], page: 1, total: 0 }

			this.currentPage = attachments.page || 1
			this.totalPages = attachments.total || 1
			return attachments.results || []
		},
		publication() {
			return objectStore.getActiveObject('publication')
		},
		filteredThemes() {
			const themes = objectStore.getCollection('theme').results
			return themes.filter((theme) => this.publication?.themes?.includes(theme.id))
		},
		missingThemes() { // themes (id's)- which are on the publication but do not exist on the themeList
			const themes = objectStore.getCollection('theme').results

			return this.publication?.themes?.filter((themeId) => !themes.map((theme) => theme.id).includes(themeId))
		},
		allPublishedSelected() {
			const published = this.publicationAttachments?.filter(item => !!item.published)
				.map(item => item.id) || []

			if (!published.length) {
				return false
			}
			return published.every(pubId => this.selectedAttachments.includes(pubId))
		},
		allUnpublishedSelected() {
			const unpublished = this.publicationAttachments?.filter(item => !item.published)
				.map(item => item.id) || []

			if (!unpublished.length) {
				return false
			}
			return unpublished.every(unpubId => this.selectedAttachments.includes(unpubId))
		},
	},
	mounted() {
<<<<<<< HEAD
		this.getPublicationAttachments()
		this.getTags().then(({ response, data }) => {
			this.labelOptionsEdit.options = data
		})
=======
		catalogStore.getPublicationAttachments()
>>>>>>> 664e696f
	},
	updated() {
		const currentPublicationId = objectStore.getActiveObject('publication')?.id
		if (currentPublicationId && currentPublicationId !== this.previousPublicationId) {
			this.previousPublicationId = currentPublicationId
			catalogStore.getPublicationAttachments()
		}
	},
	methods: {
		formatFileSize(size) {
			if (size < 1024) return size + ' bytes'
			if (size < 1024 * 1024) return (size / 1024).toFixed(2) + ' KB'
			if (size < 1024 * 1024 * 1024) return (size / (1024 * 1024)).toFixed(2) + ' MB'
			return (size / (1024 * 1024 * 1024)).toFixed(2) + ' GB'
		},
		openLink(url, type = '') {
			window.open(url, type)
		},
		addAttachment() {
			navigationStore.setModal('uploadFiles')
		},
		openFolder(folder) {
			window.open(folder, '_blank')
		},
		selectedPublishedCount() {
			return this.selectedAttachments.filter((a) => {
				const found = this.publicationAttachments
					?.find(item => item.id === a)
				if (!found) return false

				return !!found.published
			}).length
		},
		selectedUnpublishedCount() {
			return this.selectedAttachments.filter((a) => {
				const found = this.publicationAttachments?.find(item => item.id === a)
				if (!found) return false
				return found.published === null
			}).length
		},
<<<<<<< HEAD
		async getPublicationAttachments(options = {}) {

			let endpoint = `/index.php/apps/openregister/api/objects/${objectStore.getActiveObject('publication')['@self'].register}/${objectStore.getActiveObject('publication')['@self'].schema}/${objectStore.getActiveObject('publication').id}/files`

			const params = []

			if (options.page) {
				params.push('_page=' + options.page)
			}
			if (options.limit) {
				params.push('_limit=' + options.limit)
			}

			if (params.length > 0) {
				endpoint += '?' + params.join('&')
			}

			const response = await fetch(
				endpoint,
				{ method: 'GET' },
			)

			const rawData = await response.json()
			objectStore.setCollection('publicationAttachments', rawData)

		},
=======
>>>>>>> 664e696f
		selectedAttachmentsEntities() {
			return this.publicationAttachments?.filter(attach => this.selectedAttachments.includes(attach.id)) || []
		},
		editTags(attachment) {
			this.editingTags = attachment.title
			this.editedTags = attachment.labels
		},
		async getTags() {
			const response = await fetch(
				'/index.php/apps/opencatalogi/api/tags',
				{ method: 'get' },
			)
			const data = await response.json()

			// const filteredData = data.filter((tag) => !tag.startsWith('object:'))

			// this.setTagsList(filteredData)
			return { response, data }
		},
		async saveTags(attachment) {
			this.saveTagsLoading.push(attachment.id)
			this.fileIdsLoading.push(attachment.id)

			const formData = new FormData()
			this.editedTags && this.editedTags.forEach((tag) => {
				formData.append('tags[]', tag)
			})

			await axios.post(`/index.php/apps/openregister/api/objects/${objectStore.getActiveObject('publication')['@self'].register}/${objectStore.getActiveObject('publication')['@self'].schema}/${objectStore.getActiveObject('publication').id}/files/${attachment.title}`,
				formData,
				{
					headers: {
						'Content-Type': 'multipart/form-data',
					},
				})

				.then((response) => {
					this.editingTags = null
					this.editedTags = []
				})
				.catch((err) => {
					console.error(err)
				})
				.finally(() => {
					this.getTags().then(({ response, data }) => {
						this.labelOptionsEdit.options = data
					})
					this.getPublicationAttachments({ page: this.currentPage, limit: this.limit }).finally(() => {
						this.saveTagsLoading.splice(this.saveTagsLoading.indexOf(attachment.id), 1)
						this.fileIdsLoading.splice(this.fileIdsLoading.indexOf(attachment.id), 1)
					})

				})
		},

		toggleSelection(attachment) {
			this.selectedAttachments = this.selectedAttachments.includes(attachment.id) ? this.selectedAttachments.filter(id => id !== attachment.id) : [...this.selectedAttachments, attachment.id]
		},
		selectAllPublicationData() {
			const keys = this.publication?.data ? Object.keys(this.publication.data) : []
			if (!keys.length) return

			if (!this.allPublicationDataSelected) {
				this.selectedPublicationData = keys
			} else {
				this.selectedPublicationData = []
			}
		},
		allPublicationDataSelected() {
			const keys = this.publication?.data ? Object.keys(this.publication.data) : []
			if (!keys.length) return false
			return keys.every(key => this.selectedPublicationData.includes(key))
		},
		publishPublication(mode) {
			fetch(`/index.php/apps/openregister/api/objects/${objectStore.getActiveObject('publication')['@self'].register}/${objectStore.getActiveObject('publication')['@self'].schema}/${objectStore.getActiveObject('publication').id}/${mode}`, {
				method: 'POST',
			}).then((response) => {
				catalogStore.fetchPublications()
				response.json().then((data) => {
					objectStore.setActiveObject('publication', { ...data, id: data.id || data['@self'].id })
				})
			})
		},
<<<<<<< HEAD
		publishFile(attachment) {
			this.publishLoading.push(attachment.id)
			this.fileIdsLoading.push(attachment.id)
			return fetch(`/index.php/apps/openregister/api/objects/${objectStore.getActiveObject('publication')['@self'].register}/${objectStore.getActiveObject('publication')['@self'].schema}/${objectStore.getActiveObject('publication').id}/files/${attachment.path}/publish`, {
				method: 'POST',
			}).catch((error) => {
				console.error('Error publishing file:', error)
			}).finally(() => {
				this.getPublicationAttachments().finally(() => {
					this.publishLoading.splice(this.publishLoading.indexOf(attachment.id), 1)
					this.fileIdsLoading.splice(this.fileIdsLoading.indexOf(attachment.id), 1)
				})
			})
		},
		depublishFile(attachment) {
			this.depublishLoading.push(attachment.id)
			this.fileIdsLoading.push(attachment.id)
			return fetch(`/index.php/apps/openregister/api/objects/${objectStore.getActiveObject('publication')['@self'].register}/${objectStore.getActiveObject('publication')['@self'].schema}/${objectStore.getActiveObject('publication').id}/files/${attachment.path}/depublish`, {
				method: 'POST',
			}).catch((error) => {
				console.error('Error depublishing file:', error)
			}).finally(() => {
				this.getPublicationAttachments().finally(() => {
					this.depublishLoading.splice(this.depublishLoading.indexOf(attachment.id), 1)
					this.fileIdsLoading.splice(this.fileIdsLoading.indexOf(attachment.id), 1)
				})
			})
=======
		deleteFile(attachment) {
			objectStore.setActiveObject('publicationAttachment', attachment)
			// publicationStore.setAttachmentItem(attachment)
			// publicationStore.setCurrentPage(this.currentPage)
			// publicationStore.setLimit(this.limit)
			navigationStore.setDialog('deleteAttachment')
		},
		setActiveAttachment(attachment) {
			if (JSON.stringify(objectStore.getActiveObject('publicationAttachment')) === JSON.stringify(attachment)) {
				objectStore.setActiveObject('publicationAttachment', false)
			} else { objectStore.setActiveObject('publicationAttachment', attachment) }
>>>>>>> 664e696f
		},
		bulkPublish() {
			const unpublishedAttachments = this.publicationAttachments?.filter(
				attachment =>
					this.selectedAttachments.includes(attachment.id) && !attachment.published,
			) || []

			const promises = unpublishedAttachments.map(async attachment => {
				this.publishLoading.push(attachment.id)
				return await this.publishFile(attachment)
			})

			Promise.all(promises).then(() => {
				catalogStore.getPublicationAttachments(this.publication.id, {
					page: this.currentPage,
					limit: this.limit,
				})
				this.selectedAttachments = []
				this.publishLoading = this.publishLoading.filter(id => id !== this.publication.id)
			})
		},
		bulkDepublish() {
			const publishedAttachments = this.publicationAttachments?.results
				?.filter(
					attachment =>
						this.selectedAttachments.includes(attachment.id) && attachment.published,
				) || []

			const promises = publishedAttachments.map(async attachment => {
				this.depublishLoading.push(attachment.id)
				return await this.depublishFile(attachment)
			})

			Promise.all(promises).then(() => {
				catalogStore.getPublicationAttachments(this.publication.id, {
					page: this.currentPage,
					limit: this.limit,
				})
				this.selectedAttachments = []
				this.depublishLoading = this.depublishLoading.filter(id => id !== this.publication.id)
			})
		},
		bulkDeleteEigenschappen() {
			if (!this.selectedPublicationData.length) return
			navigationStore.setDialog('deleteMultiplePublicationData')
		},

		togglePublicationDataSelection(key) {
			if (this.selectedPublicationData.includes(key)) {
				this.selectedPublicationData = this.selectedPublicationData.filter(k => k !== key)
			} else {
				this.selectedPublicationData.push(key)
			}
		},

		selectAllThemes() {
			const themes = this.filteredThemes?.map(theme => theme.id) || []
			if (!themes.length) return

			if (!this.allThemesSelected) {
				this.selectedThemes = themes
			} else {
				this.selectedThemes = []
			}
		},

		setActiveAttachment(attachment) {
			if (JSON.stringify(objectStore.getActiveObject('publicationAttachment')) === JSON.stringify(attachment)) {
				objectStore.setActiveObject('publicationAttachment', false)
			} else { objectStore.setActiveObject('publicationAttachment', attachment) }
		},
		allThemesSelected() {
			const themes = this.filteredThemes?.map(theme => theme.id) || []
			if (!themes.length) return false
			return themes.every(themeId => this.selectedThemes.includes(themeId))
		},

		bulkDeleteThemes() {
			if (!this.selectedThemes.length) return
			navigationStore.setDialog('deleteMultipleThemes')
		},
		onBulkDeleteThemesDone() {
			navigationStore.setDialog(false)
			this.selectedThemes = []
		},
		onBulkDeleteThemesCancel() {
			navigationStore.setDialog(false)
		},

		toggleThemeSelection(theme) {
			if (this.selectedThemes.includes(theme.id)) {
				this.selectedThemes = this.selectedThemes.filter(id => id !== theme.id)
			} else {
				this.selectedThemes.push(theme.id)
			}
		},

	},
}
</script>
<style>

.editingTags > div > a {
	height: auto !important;
}
</style>
<style scoped>
h4 {
	font-weight: bold;
}

.head {
	display: flex;
	justify-content: space-between;
}

.button {
	max-height: 10px;
}

.h1 {
	display: block !important;
	font-size: 2em !important;
	margin-block-start: 0.67em !important;
	margin-block-end: 0.67em !important;
	margin-inline-start: 0px !important;
	margin-inline-end: 0px !important;
	font-weight: bold !important;
	unicode-bidi: isolate !important;
}

.dataContent {
	display: flex;
	flex-direction: column;
}

.fileLabelsContainer {
	display: inline-flex;
	gap: 3px;
}

.active.publicationDetails-actionsDelete {
	background-color: var(--color-error) !important;
}

.active.publicationDetails-actionsDelete button {
	color: #EBEBEB !important;
}

.PublicationDetail-clickable {
	cursor: pointer !important;
}

.buttonLinkContainer {
	display: inline-flex;
	align-items: center;
}

.flex-hor {
	display: flex;
	gap: 4px;
}

.float-right {
	float: right;
}

.buttonsContainer {
	display: flex;
	gap: 10px;
	margin-block-end: 20px;
}

.fullWidthButton {
	width: 100%;
	max-width: 300px;
}

.selectedFileIcon {
	color: var(--color-primary);
}

.editTagsContainer {
	display: flex;
}

.editTagsSelect {
	max-width: 400px;
}

.editTagsButton {
	height: fit-content;
	align-self: center;
	margin-inline-start: 3px;
}
.linksParameters {
	margin-top: 25px;
}
.emptyStateMessage {
    margin-block-start: 15px;
    text-align: center;
    display: flex;
    justify-content: center;
}

.paginationContainer {
	display: flex;
	justify-content: space-between;
	align-items: center;
	margin-block-start: 10px;
}

.pagination {
	margin-block-start: 0px !important;
}

.limitSelect {
	margin-block-end: 0px;
}

.checkboxListActionButton {
	margin-inline-start: auto;
}
.checkedItem {
	display: flex;
	align-items: center;
}
</style><|MERGE_RESOLUTION|>--- conflicted
+++ resolved
@@ -719,14 +719,10 @@
 		},
 	},
 	mounted() {
-<<<<<<< HEAD
-		this.getPublicationAttachments()
+		catalogStore.getPublicationAttachments()
 		this.getTags().then(({ response, data }) => {
 			this.labelOptionsEdit.options = data
 		})
-=======
-		catalogStore.getPublicationAttachments()
->>>>>>> 664e696f
 	},
 	updated() {
 		const currentPublicationId = objectStore.getActiveObject('publication')?.id
@@ -767,35 +763,6 @@
 				return found.published === null
 			}).length
 		},
-<<<<<<< HEAD
-		async getPublicationAttachments(options = {}) {
-
-			let endpoint = `/index.php/apps/openregister/api/objects/${objectStore.getActiveObject('publication')['@self'].register}/${objectStore.getActiveObject('publication')['@self'].schema}/${objectStore.getActiveObject('publication').id}/files`
-
-			const params = []
-
-			if (options.page) {
-				params.push('_page=' + options.page)
-			}
-			if (options.limit) {
-				params.push('_limit=' + options.limit)
-			}
-
-			if (params.length > 0) {
-				endpoint += '?' + params.join('&')
-			}
-
-			const response = await fetch(
-				endpoint,
-				{ method: 'GET' },
-			)
-
-			const rawData = await response.json()
-			objectStore.setCollection('publicationAttachments', rawData)
-
-		},
-=======
->>>>>>> 664e696f
 		selectedAttachmentsEntities() {
 			return this.publicationAttachments?.filter(attach => this.selectedAttachments.includes(attach.id)) || []
 		},
@@ -879,7 +846,6 @@
 				})
 			})
 		},
-<<<<<<< HEAD
 		publishFile(attachment) {
 			this.publishLoading.push(attachment.id)
 			this.fileIdsLoading.push(attachment.id)
@@ -907,20 +873,12 @@
 					this.fileIdsLoading.splice(this.fileIdsLoading.indexOf(attachment.id), 1)
 				})
 			})
-=======
+		},
 		deleteFile(attachment) {
 			objectStore.setActiveObject('publicationAttachment', attachment)
-			// publicationStore.setAttachmentItem(attachment)
-			// publicationStore.setCurrentPage(this.currentPage)
-			// publicationStore.setLimit(this.limit)
 			navigationStore.setDialog('deleteAttachment')
 		},
-		setActiveAttachment(attachment) {
-			if (JSON.stringify(objectStore.getActiveObject('publicationAttachment')) === JSON.stringify(attachment)) {
-				objectStore.setActiveObject('publicationAttachment', false)
-			} else { objectStore.setActiveObject('publicationAttachment', attachment) }
->>>>>>> 664e696f
-		},
+
 		bulkPublish() {
 			const unpublishedAttachments = this.publicationAttachments?.filter(
 				attachment =>
