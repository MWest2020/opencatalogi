<script setup>
import { catalogiStore, metadataStore, navigationStore, publicationStore } from '../../store/store.js'
</script>

<template>
	<div class="detailContainer">
		<div class="head">
			<h1 class="h1">
				{{ publicationStore.publicationItem.title }}
			</h1>

			<NcActions
				:disabled="loading"
				:primary="true"
				:menu-name="loading ? 'Laden...' : 'Acties'"
				:inline="1"
				title="Acties die je kan uitvoeren op deze publicatie">
				<template #icon>
					<span>
						<NcLoadingIcon v-if="loading"
							:size="20"
							appearance="dark" />
						<DotsHorizontal v-if="!loading" :size="20" />
					</span>
				</template>
				<NcActionButton
					title="Bekijk de documentatie over publicaties"
<<<<<<< HEAD
					@click="open('https://conduction.gitbook.io/opencatalogi-nextcloud/gebruikers/publicaties', '_blank')">
=======
					@click="linkToOtherWindow('https://conduction.gitbook.io/opencatalogi-nextcloud/gebruikers/publicaties')">
>>>>>>> c24093aa
					<template #icon>
						<HelpCircleOutline :size="20" />
					</template>
					Help
				</NcActionButton>
				<NcActionButton @click="navigationStore.setModal('editPublication')">
					<template #icon>
						<Pencil :size="20" />
					</template>
					Bewerken
				</NcActionButton>
				<NcActionButton @click="navigationStore.setDialog('copyPublication')">
					<template #icon>
						<ContentCopy :size="20" />
					</template>
					Kopiëren
				</NcActionButton>
				<NcActionButton v-if="publicationStore.publicationItem.status !== 'published'" @click="publicationStore.setPublicationItem(publication); navigationStore.setDialog('publishPublication')">
					<template #icon>
						<Publish :size="20" />
					</template>
					Publiceren
				</NcActionButton>
				<NcActionButton v-if="publicationStore.publicationItem.status === 'published'" @click="publicationStore.setPublicationItem(publication); navigationStore.setDialog('depublishPublication')">
					<template #icon>
						<PublishOff :size="20" />
					</template>
					Depubliceren
				</NcActionButton>
				<NcActionButton @click="navigationStore.setDialog('archivePublication')">
					<template #icon>
						<ArchivePlusOutline :size="20" />
					</template>
					Archiveren
				</NcActionButton>
				<NcActionButton @click="navigationStore.setModal('addPublicationData')">
					<template #icon>
						<FileTreeOutline :size="20" />
					</template>
					Eigenschap toevoegen
				</NcActionButton>
				<NcActionButton @click="navigationStore.setModal('AddAttachment')">
					<template #icon>
						<FilePlusOutline :size="20" />
					</template>
					Bijlage toevoegen
				</NcActionButton>
				<NcActionButton @click="navigationStore.setDialog('deletePublication')">
					<template #icon>
						<Delete :size="20" />
					</template>
					Verwijderen
				</NcActionButton>
			</NcActions>
		</div>
		<div class="container">
			<div class="detailGrid">
				<div>
					<b>Referentie:</b>
					<span>{{ publicationStore.publicationItem.reference }}</span>
				</div>
				<div>
					<b>Samenvatting:</b>
					<span>{{ publicationStore.publicationItem.summary }}</span>
				</div>
				<div>
					<b>Beschrijving:</b>
					<span>{{ publicationStore.publicationItem.description }}</span>
				</div>
				<div>
					<b>Categorie:</b>
					<span>{{ publicationStore.publicationItem.category }}</span>
				</div>
				<div>
					<b>Portal:</b>
					<span><a target="_blank" :href="publicationStore.publicationItem.portal">{{ publicationStore.publicationItem.portal }}</a></span>
				</div>
				<div>
					<b>Foto:</b>
					<span>{{ publicationStore.publicationItem.image }}</span>
				</div>
				<div>
					<b>Thema's:</b>
					<span>{{ publicationStore.publicationItem.themes.join(", ") }}</span>
				</div>
				<div>
					<b>Featured:</b>
					<span>{{ publicationStore.publicationItem.featured ? "Yes" : "No" }}</span>
				</div>
				<div>
					<b>Licentie:</b>
					<span>{{ publicationStore.publicationItem.license }}</span>
				</div>
				<div>
					<b>Status:</b>
					<span>{{ publicationStore.publicationItem.status }}</span>
				</div>
				<div>
					<b>Gepubliceerd:</b>
					<span>{{ publicationStore.publicationItem.published?.toLocaleDateString('en-nl') }}</span>
				</div>
				<div>
					<b>Gewijzigd:</b>
					<span>{{ publicationStore.publicationItem.modified?.toLocaleDateString('en-nl') }}</span>
				</div>
				<div>
					<b>Catalogi:</b>
					<span v-if="catalogiLoading">Loading...</span>
					<div v-if="!catalogiLoading" class="buttonLinkContainer">
						<span>{{ catalogi.title }}</span>
						<NcActions>
							<NcActionLink :aria-label="`got to ${catalogi.title}`"
								:name="catalogi.title"
								@click="goToCatalogi()">
								<template #icon>
									<OpenInApp :size="20" />
								</template>
								{{ catalogi.title }}
							</NcActionLink>
						</NcActions>
					</div>
				</div>
				<div>
					<b>Metadata:</b>
					<span v-if="metaDataLoading">Loading...</span>
					<div v-if="!metaDataLoading" class="buttonLinkContainer">
						<span>{{ metadata.title }}</span>
						<NcActions>
							<NcActionLink :aria-label="`got to ${metadata.title}`"
								:name="metadata.title"
								@click="goToMetadata()">
								<template #icon>
									<OpenInApp :size="20" />
								</template>
								{{ metadata.title }}
							</NcActionLink>
						</NcActions>
					</div>
				</div>
			</div>
			<div class="tabContainer">
				<BTabs content-class="mt-3" justified>
					<BTab title="Eigenschappen" active>
						<NcListItem v-for="(value, key, i) in publicationStore.publicationItem?.data"
							:key="`${key}${i}`"
							:name="key"
							:bold="false"
							:force-display-actions="true"
							@click="publicationStore.setPublicationDataKey(key)
							">
							<template #icon>
								<CircleOutline :class="publicationStore.publicationDataKey === key && 'selectedZaakIcon'"
									disable-menu
									:size="44" />
							</template>
							<template #subname>
								{{ value }}
							</template>
							<template #actions>
								<NcActionButton @click="editPublicationDataItem(key)">
									<template #icon>
										<Pencil :size="20" />
									</template>
									Bewerken
								</NcActionButton>
								<NcActionButton @click="deletePublicationDataItem(key)">
									<template #icon>
										<Delete :size="20" />
									</template>
									Verwijderen
								</NcActionButton>
							</template>
						</NcListItem>
					</BTab>
					<BTab title="Bijlagen">
						<div
							v-if="publicationStore.publicationAttachments.results?.length > 0"
							class="tabPanel">
							<NcListItem v-for="(attachment, i) in publicationStore.publicationAttachments.results"
								:key="`${attachment}${i}`"
								:name="attachment.name ?? attachment.title"
								:bold="false"
								:active="publicationStore.attachmentId === attachment.id"
								:force-display-actions="true"
								:details="attachment?.status"
								@click="publicationStore.setAttachmentId(attachment.id)">
								<template #icon>
									<CheckCircle v-if="attachment?.status === 'published'"
										:class="attachment?.published && 'publishedIcon'"
										disable-menu
										:size="44" />
									<ExclamationThick v-if="attachment?.status !== 'published'"
										:class="!attachment?.published && 'warningIcon'"
										disable-menu
										:size="44" />
								</template>
								<template #subname>
									{{ attachment?.description }}
								</template>
								<template #actions>
									<NcActionButton @click="publicationStore.setAttachmentItem(attachment); navigationStore.setModal('EditAttachment')">
										<template #icon>
											<Pencil :size="20" />
										</template>
										Bewerken
									</NcActionButton>
									<NcActionButton :disabled="disabled">
										<template #icon>
											<Download :size="20" />
										</template>
										Download
									</NcActionButton>
									<NcActionButton v-if="attachment.status !== 'published'" @click="publicationStore.setAttachmentItem(attachment); navigationStore.setDialog('publishAttachment')">
										<template #icon>
											<Publish :size="20" />
										</template>
										Publiceren
									</NcActionButton>
									<NcActionButton v-if="attachment.status === 'published'" @click="publicationStore.setAttachmentItem(attachment); navigationStore.setDialog('depublishAttachment')">
										<template #icon>
											<PublishOff :size="20" />
										</template>
										Depubliceren
									</NcActionButton>
									<NcActionButton @click="publicationStore.setAttachmentItem(attachment); navigationStore.setDialog('copyAttachment')">
										<template #icon>
											<ContentCopy :size="20" />
										</template>
										Kopiëren
									</NcActionButton>
									<NcActionButton @click="publicationStore.setAttachmentItem(attachment); navigationStore.setDialog('deleteAttachment')">
										<template #icon>
											<Delete :size="20" />
										</template>
										Verwijderen
									</NcActionButton>
								</template>
							</NcListItem>
						</div>
						<div v-else class="tabPanel">
							Geen bijlagen gevonden
						</div>
					</BTab>
					<BTab title="Logging">
						<table width="100%">
							<tr>
								<th><b>Tijdstip</b></th>
								<th><b>Gebruiker</b></th>
								<th><b>Actie</b></th>
								<th><b>Details</b></th>
							</tr>
							<tr>
								<td>18-07-2024 11:55:21</td>
								<td>Ruben van der Linde</td>
								<td>Created</td>
								<td>
									<NcButton @click="navigationStore.setDialog('viewLog')">
										<template #icon>
											<TimelineQuestionOutline
												:size="20" />
										</template>
										Bekijk details
									</NcButton>
								</td>
							</tr>
						</table>
					</BTab>
					<BTab title="Rechten">
						<table width="100%">
							<tr>
								<td>Deze publicatie is <b v-if="prive">NIET</b> openbaar toegankelijk</td>
								<td>
									<NcButton @click="prive = !prive">
										<template #icon>
											<LockOpenVariantOutline v-if="!prive"
												:size="20" />
											<LockOutline v-if="prive"
												:size="20" />
										</template>
										<span v-if="!prive">Privé maken</span>
										<span v-if="prive">Openbaar maken</span>
									</NcButton>
								</td>
							</tr>
							<tr v-if="prive">
								<td>Gebruikersgroepen</td>
								<td><NcSelectTags v-model="userGroups" input-label="gebruikers groepen" :multiple="true" /></td>
							</tr>
						</table>
					</BTab>
					<BTab title="Statistieken">
						<apexchart v-if="publication.status === 'published'"
							width="100%"
							type="line"
							:options="chart.options"
							:series="chart.series" />
						<NcNoteCard type="info">
							<p>Er zijn nog geen statistieken over deze publicatie bekend</p>
						</NcNoteCard>
					</BTab>
				</BTabs>
			</div>
		</div>
	</div>
</template>

<script>
// Components
import { NcLoadingIcon, NcActions, NcActionButton, NcButton, NcListItem, NcActionLink, NcSelectTags, NcNoteCard } from '@nextcloud/vue'
import { BTabs, BTab } from 'bootstrap-vue'
import VueApexCharts from 'vue-apexcharts'

// Icons
import CheckCircle from 'vue-material-design-icons/CheckCircle.vue'
import ExclamationThick from 'vue-material-design-icons/ExclamationThick.vue'
import DotsHorizontal from 'vue-material-design-icons/DotsHorizontal.vue'
import Pencil from 'vue-material-design-icons/Pencil.vue'
import Delete from 'vue-material-design-icons/Delete.vue'
import Publish from 'vue-material-design-icons/Publish.vue'
import PublishOff from 'vue-material-design-icons/PublishOff.vue'
import OpenInApp from 'vue-material-design-icons/OpenInApp.vue'
import FilePlusOutline from 'vue-material-design-icons/FilePlusOutline.vue'
import FileTreeOutline from 'vue-material-design-icons/FileTreeOutline.vue'
import CircleOutline from 'vue-material-design-icons/CircleOutline.vue'
import ContentCopy from 'vue-material-design-icons/ContentCopy.vue'
import TimelineQuestionOutline from 'vue-material-design-icons/TimelineQuestionOutline.vue'
import LockOutline from 'vue-material-design-icons/LockOutline.vue'
import LockOpenVariantOutline from 'vue-material-design-icons/LockOpenVariantOutline.vue'
import Download from 'vue-material-design-icons/Download.vue'
import ArchivePlusOutline from 'vue-material-design-icons/ArchivePlusOutline.vue'
import HelpCircleOutline from 'vue-material-design-icons/HelpCircleOutline.vue'

export default {
	name: 'PublicationDetail',
	components: {
		// Components
		NcLoadingIcon,
		NcActionButton,
		NcActions,
		NcButton,
		NcListItem,
		NcSelectTags,
		NcNoteCard,
		apexchart: VueApexCharts,
		// Icons
		CheckCircle,
		ExclamationThick,
		DotsHorizontal,
		Pencil,
		Delete,
		Publish,
		PublishOff,
		OpenInApp,
		FilePlusOutline,
		FileTreeOutline,
		CircleOutline,
		ContentCopy,
		TimelineQuestionOutline,
		LockOutline,
		LockOpenVariantOutline,
		Download,
		ArchivePlusOutline,
		HelpCircleOutline,
	},
	props: {
		publicationItem: {
			type: Object,
			required: true,
		},
	},
	data() {
		return {
			publication: [],
			catalogi: [],
			metadata: [],
			prive: false,
			loading: false,
			catalogiLoading: false,
			metaDataLoading: false,
			hasUpdated: false,
			userGroups: [
				{
					id: '1',
					label: 'Content Beheerders',
				},
			],
			chart: {
				options: {
					chart: {
						id: 'Aantal bekeken publicaties',
					},
					xaxis: {
						categories: ['7-11', '7-12', '7-13', '7-15', '7-16', '7-17', '7-18'],
					},
				},
				series: [{
					name: 'Weergaven',
					data: [0, 0, 0, 0, 0, 0, 15],
				}],
			},
			upToDate: false,
		}
	},
	watch: {
		publicationItem: {
			handler(newPublicationItem, oldPublicationItem) {
				if (!this.upToDate || JSON.stringify(newPublicationItem) !== JSON.stringify(oldPublicationItem)) {
					this.publication = publicationStore.publicationItem
					this.fetchCatalogi(publicationStore.publicationItem.catalogi)
					this.fetchMetaData(publicationStore.publicationItem.metaData)
					publicationStore.publicationItem && this.fetchData(publicationStore.publicationItem.id)
				}
			},
			deep: true,
		},

	},
	mounted() {

		this.publication = publicationStore.publicationItem

		this.fetchCatalogi(publicationStore.publicationItem.catalogi, true)
		this.fetchMetaData(publicationStore.publicationItem.metaData, true)
		publicationStore.publicationItem && this.fetchData(publicationStore.publicationItem.id)

	},
	methods: {
		fetchData(id) {
			// this.loading = true
			fetch(`/index.php/apps/opencatalogi/api/publications/${id}`, {
				method: 'GET',
			})
				.then((response) => {
					response.json().then((data) => {
						this.publication = data
						// this.oldZaakId = id
						this.fetchCatalogi(data.catalogi)
						this.fetchMetaData(data.metaData)
						publicationStore.getPublicationAttachments()
						// this.loading = false
					})
				})
				.catch((err) => {
					console.error(err)
					// this.oldZaakId = id
					// this.loading = false
				})
		},
		fetchCatalogi(catalogiId, loading) {
			if (loading) { this.catalogiLoading = true }

			fetch(`/index.php/apps/opencatalogi/api/catalogi/${catalogiId}`, {
				method: 'GET',
			})
				.then((response) => {
					response.json().then((data) => {
						this.catalogi = data
					})
					if (loading) { this.catalogiLoading = false }
				})
				.catch((err) => {
					console.error(err)
					if (loading) { this.catalogiLoading = false }
				})
		},
		fetchMetaData(metadataId, loading) {

			if (loading) { this.metaDataLoading = true }

			fetch(`/index.php/apps/opencatalogi/api/metadata/${metadataId}`, {
				method: 'GET',
			})
				.then((response) => {
					response.json().then((data) => {
						this.metadata = data
					})
					if (loading) { this.metaDataLoading = false }
				})
				.catch((err) => {
					console.error(err)
					if (loading) { this.metaDataLoading = false }
				})
		},
		deletePublication() {
			publicationStore.setPublicationItem(this.publication)
			navigationStore.setModal('deletePublication')
		},
		editPublicationDataItem(key) {
			publicationStore.setPublicationDataKey(key)
			navigationStore.setModal('editPublicationData')
		},
		deletePublicationDataItem(key) {
			publicationStore.setPublicationDataKey(key)
			navigationStore.setDialog('deletePublicationDataDialog')
		},
		editPublicationAttachmentItem(key) {
			publicationStore.setPublicationDataKey(key)
			navigationStore.setModal('editPublicationDataModal')
		},
		goToMetadata() {
			metadataStore.setMetaDataItem(this.metadata)
			navigationStore.setSelected('metaData')
		},
		goToCatalogi() {
			catalogiStore.setCatalogiItem(this.catalogi)
			navigationStore.setSelected('catalogi')
		},
<<<<<<< HEAD
		open(url, type = '') {
			window.open(url, type)
=======
		linkToOtherWindow(url) {
			window.open(url, '_blank')
>>>>>>> c24093aa
		},
	},
}
</script>

<style>
h4 {
  font-weight: bold;
}

.head{
	display: flex;
	justify-content: space-between;
}

.button{
	max-height: 10px;
}

.h1 {
  display: block !important;
  font-size: 2em !important;
  margin-block-start: 0.67em !important;
  margin-block-end: 0.67em !important;
  margin-inline-start: 0px !important;
  margin-inline-end: 0px !important;
  font-weight: bold !important;
  unicode-bidi: isolate !important;
}

.dataContent {
  display: flex;
  flex-direction: column;
}

.active.publicationDetails-actionsDelete {
    background-color: var(--color-error) !important;
}
.active.publicationDetails-actionsDelete button {
    color: #EBEBEB !important;
}

.PublicationDetail-clickable {
    cursor: pointer !important;
}

.buttonLinkContainer{
	display: flex;
    align-items: center;
}

.flex-hor {
    display: flex;
    gap: 4px;
}

.float-right {
    float: right;
}
</style><|MERGE_RESOLUTION|>--- conflicted
+++ resolved
@@ -25,11 +25,7 @@
 				</template>
 				<NcActionButton
 					title="Bekijk de documentatie over publicaties"
-<<<<<<< HEAD
-					@click="open('https://conduction.gitbook.io/opencatalogi-nextcloud/gebruikers/publicaties', '_blank')">
-=======
-					@click="linkToOtherWindow('https://conduction.gitbook.io/opencatalogi-nextcloud/gebruikers/publicaties')">
->>>>>>> c24093aa
+					@click="openLink('https://conduction.gitbook.io/opencatalogi-nextcloud/gebruikers/publicaties', '_blank')">
 					<template #icon>
 						<HelpCircleOutline :size="20" />
 					</template>
@@ -537,13 +533,8 @@
 			catalogiStore.setCatalogiItem(this.catalogi)
 			navigationStore.setSelected('catalogi')
 		},
-<<<<<<< HEAD
-		open(url, type = '') {
+		openLink(url, type = '') {
 			window.open(url, type)
-=======
-		linkToOtherWindow(url) {
-			window.open(url, '_blank')
->>>>>>> c24093aa
 		},
 	},
 }
