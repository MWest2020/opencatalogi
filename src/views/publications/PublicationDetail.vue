--- conflicted
+++ resolved
@@ -95,17 +95,8 @@
 					<span>{{ publicationStore.publicationItem.image }}</span>
 				</div>
 				<div>
-<<<<<<< HEAD
-					<b>Themas:</b>
+					<b>Thema's:</b>
 					<span>{{ publicationStore.publicationItem.themes.join(", ") }}</span>
-=======
-					<b>Thema's:</b>
-					<ul>
-						<li v-for="(theme, index) in publication?.data?.themes" :key="index">
-							{{ theme }}
-						</li>
-					</ul>
->>>>>>> f7729fbf
 				</div>
 				<div>
 					<b>Featured:</b>
@@ -124,13 +115,8 @@
 					<span>{{ publicationStore.publicationItem.published?.toLocaleDateString('en-nl') }}</span>
 				</div>
 				<div>
-<<<<<<< HEAD
-					<b>Gemodificeerd:</b>
+					<b>Gewijzigd:</b>
 					<span>{{ publicationStore.publicationItem.modified?.toLocaleDateString('en-nl') }}</span>
-=======
-					<b>Gewijzigd:</b>
-					<span>{{ publication.modified }}</span>
->>>>>>> f7729fbf
 				</div>
 				<div>
 					<b>Catalogi:</b>
