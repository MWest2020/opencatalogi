<script setup>
import { navigationStore, objectStore, catalogStore } from '../../store/store.js'
</script>

<template>
	<div class="detailContainer">
		<div class="head">
			<h1 class="h1">
				{{ objectStore.getActiveObject('publication')?.title }}
			</h1>

			<NcActions :disabled="objectStore.isLoading('publication')"
				:primary="true"
				:menu-name="objectStore.isLoading('publication') ? 'Laden...' : 'Acties'"
				:inline="1"
				title="Acties die je kan uitvoeren op deze publicatie">
				<template #icon>
					<span>
						<NcLoadingIcon v-if="objectStore.isLoading('publication')" :size="20" appearance="dark" />
						<DotsHorizontal v-if="!objectStore.isLoading('publication')" :size="20" />
					</span>
				</template>
				<NcActionButton title="Bekijk de documentatie over publicaties"
					@click="openLink('https://conduction.gitbook.io/opencatalogi-nextcloud/gebruikers/publicaties', '_blank')">
					<template #icon>
						<HelpCircleOutline :size="20" />
					</template>
					Help
				</NcActionButton>
				<NcActionButton @click="navigationStore.setModal('objectModal')">
					<template #icon>
						<Pencil :size="20" />
					</template>
					Bewerken
				</NcActionButton>
				<NcActionButton @click="navigationStore.setDialog('copyPublication')">
					<template #icon>
						<ContentCopy :size="20" />
					</template>
					Kopiëren
				</NcActionButton>
				<NcActionButton v-if="objectStore.getActiveObject('publication')['@self']?.published === null"
					@click="publishPublication('publish')">
					<template #icon>
						<Publish :size="20" />
					</template>
					Publiceren
				</NcActionButton>
				<NcActionButton v-if="objectStore.getActiveObject('publication')['@self']?.published"
					@click="publishPublication('depublish')">
					<template #icon>
						<PublishOff :size="20" />
					</template>
					Depubliceren
				</NcActionButton>
				<NcActionButton @click="navigationStore.setDialog('downloadPublication')">
					<template #icon>
						<Download :size="20" />
					</template>
					Downloaden
				</NcActionButton>
				<NcActionButton disabled>
					<template #icon>
						<FolderOutline :size="20" />
					</template>
					Bijlage toevoegen
				</NcActionButton>
				<NcActionButton @click="navigationStore.setDialog('deleteObject', { objectType: 'publication', dialogTitle: 'Publicatie' })">
					<template #icon>
						<Delete :size="20" />
					</template>
					Verwijderen
				</NcActionButton>
			</NcActions>
		</div>
		<div class="container">
			<div class="detailGrid">
				<div v-if="publication.reference">
					<b>Referentie:</b>
					<span>{{ publication.reference }}</span>
				</div>
				<div v-if="publication.summary">
					<b>Samenvatting:</b>
					<span>{{ publication.summary || '-' }}</span>
				</div>
				<div v-if="publication.description">
					<b>Beschrijving:</b>
					<span>{{ publication.description || '-' }}</span>
				</div>
				<div v-if="publication.category">
					<b>Categorie:</b>
					<span>{{ publication.category || '-' }}</span>
				</div>
				<div v-if="publication.portal">
					<b>Portal:</b>
					<span><a target="_blank" :href="publication.portal">{{
						publication.portal || '-' }}</a></span>
				</div>
				<div v-if="publication.image">
					<b>Afbeelding:</b>
					<span>{{ publication.image || '-' }}</span>
				</div>
				<div v-if="publication.featured">
					<b>Uitgelicht:</b>
					<span>{{ publication.featured ? "Ja" : "Nee" }}</span>
				</div>
				<div v-if="publication.license">
					<b>Licentie:</b>
					<span>{{ publication.license || '-' }}</span>
				</div>
				<div v-if="publication.status">
					<b>Status:</b>
					<span>{{ publication.status || '-' }}</span>
				</div>
				<div v-if="publication.published">
					<b>Gepubliceerd:</b>
					<span>{{ new Date(publication.published).toLocaleDateString() || '-' }}</span>
				</div>
				<div v-if="publication.modified">
					<b>Gewijzigd:</b>
					<span>{{ publication.modified || '-' }}</span>
				</div>
				<div v-if="publication.source">
					<b>Bron:</b>
					<span>{{ publication.source || '-' }}</span>
				</div>
				<div v-if="publication.catalogi">
					<b>Catalogi:</b>
					<span v-if="catalogiLoading">Loading...</span>
					<div v-if="!catalogiLoading" class="buttonLinkContainer">
						<span>{{ catalogi?.title }}</span>
						<NcActions>
							<NcActionLink :aria-label="`ga naar ${catalogi?.title}`"
								:name="catalogi?.title"
								@click="goToCatalogi()">
								<template #icon>
									<OpenInApp :size="20" />
								</template>
								{{ catalogi?.title }}
							</NcActionLink>
						</NcActions>
					</div>
				</div>
			</div>
			<!-- <div class="detailGrid linksParameters">
				<div>
					<b>Organisatie:</b>
					<span v-if="organizationLoading">Loading...</span>
					<div v-if="!organizationLoading && organization?.title" class="buttonLinkContainer">
						<span>{{ organization?.title }}</span>
						<NcActions>
							<NcActionLink :aria-label="`ga naar ${organization?.title}`"
								:name="organization?.title"
								@click="goToOrganization()">
								<template #icon>
									<OpenInApp :size="20" />
								</template>
								{{ organization?.title }}
							</NcActionLink>
						</NcActions>
					</div>
					<div v-if="!organizationLoading && !organization?.title" class="buttonLinkContainer">
						<span>Geen organisatie gekoppeld</span>
					</div>
				</div>
			</div> -->
		</div>
		<div class="tabContainer">
			<BTabs content-class="mt-3" justified>
				<BTab title="Bijlagen" active>
					<div class="tabPanel">
						<div class="buttonsContainer">
							<NcButton type="primary"
								class="fullWidthButton"
								aria-label="Bijlage toevoegen"
								@click="addAttachment">
								<template #icon>
									<Plus :size="20" />
								</template>
								Bijlage toevoegen
							</NcButton>
							<NcButton type="secondary"
								aria-label="Open map"
								@click="openFolder(publication?.['@self']?.folder)">
								<template #icon>
									<FolderOutline :size="20" />
								</template>
							</NcButton>
							<NcActions :disabled="objectStore.isLoading('publicationAttachments')"
								:primary="true"
								class="checkboxListActionButton"
								:menu-name="objectStore.isLoading('publicationAttachments') ? 'Laden...' : 'Acties'"
								:inline="0"
								title="Acties die je kan uitvoeren op deze publicatie">
								<template #icon>
									<span>
										<NcLoadingIcon v-if="objectStore.isLoading('publicationAttachments')" :size="20" appearance="dark" />
										<DotsHorizontal v-if="!objectStore.isLoading('publicationAttachments')" :size="20" />
									</span>
								</template>
								<NcActionButton @click="selectAllAttachments('published')">
									<template #icon>
										<SelectAllIcon v-if="!allPublishedSelected" :size="20" />
										<SelectRemove v-else :size="20" />
									</template>
									{{ !allPublishedSelected ? "Selecteer" : "Deselecteer" }} alle gepubliceerde bijlagen
								</NcActionButton>
								<NcActionButton @click="selectAllAttachments('unpublished')">
									<template #icon>
										<SelectAllIcon v-if="!allUnpublishedSelected" :size="20" />
										<SelectRemove v-else :size="20" />
									</template>
									{{ !allUnpublishedSelected ? "Selecteer" : "Deselecteer" }} alle ongepubliceerde bijlagen
								</NcActionButton>
								<NcActionButton v-if="selectedUnpublishedCount > 0" @click="bulkPublish">
									<template #icon>
										<Publish :size="20" />
									</template>
									Publiceer {{ selectedUnpublishedCount }} bijlage{{ selectedUnpublishedCount > 1 ? 'n' : '' }}
								</NcActionButton>
								<NcActionButton v-if="selectedPublishedCount > 0" @click="bulkDepublish">
									<template #icon>
										<PublishOff :size="20" />
									</template>
									Depubliceer {{ selectedPublishedCount }} bijlage{{ selectedPublishedCount > 1 ? 'n' : '' }}
								</NcActionButton>
								<NcActionButton v-if="selectedAttachments.length > 0" @click="bulkDeleteAttachments">
									<template #icon>
										<Delete :size="20" />
									</template>
									Verwijder {{ selectedAttachmentsEntities.length }} bijlage{{ selectedAttachmentsEntities.length > 1 ? 'n' : '' }}
								</NcActionButton>
							</NcActions>
						</div>

						<div v-if="publicationAttachments?.length > 0">
							<div v-for="(attachment, i) in publicationAttachments" :key="`${attachment}${i}`" class="checkedItem">
								<NcCheckboxRadioSwitch
									:checked="selectedAttachments.includes(attachment.id)"
									@update:checked="toggleSelection(attachment)" />

								<NcListItem
									:class="`${attachment?.title === editingTitle ? 'editingTags' : ''}`"
									:name="attachment?.title"
									:bold="false"
									:active="objectStore.getActiveObject('publicationAttachment')?.id === attachment.id"
									:force-display-actions="true"
									@click="setActiveAttachment(attachment)">
									<template #icon>
										<NcLoadingIcon v-if="fileIdsLoading.includes(attachment.id) && (depublishLoading.includes(attachment.id) || publishLoading.includes(attachment.id) || saveTagsLoading.includes(attachment.id))" :size="44" />
										<ExclamationThick v-else-if="!attachment.accessUrl || !attachment.downloadUrl" class="warningIcon" :size="44" />
										<FileOutline v-else
											class="publishedIcon"
											disable-menu
											:size="44" />
									</template>

									<template #details>
										<span>{{ formatFileSize(attachment?.size) }}</span>
									</template>
									<template #indicator>
										<div v-if="editingTitle !== attachment.title" class="fileLabelsContainer">
											<NcCounterBubble v-for="label of attachment.labels" :key="label">
												{{ label }}
											</NcCounterBubble>
										</div>
										<div v-else class="editTagsContainer">
											<NcSelect
												v-model="editedTags"
												class="editTagsSelect"
												:disabled="saveTagsLoading.includes(attachment.id)"
												:taggable="true"
												:multiple="true"
												:aria-label-combobox="labelOptionsEdit.inputLabel"
												:options="labelOptionsEdit.options" />
											<NcButton
												v-tooltip="'Labels opslaan'"
												class="editTagsButton"
												type="primary"
												:aria-label="`save tags for ${attachment.title}`"
												@click="saveTags(attachment, editedTags)">
												<template #icon>
													<ContentSaveOutline v-if="!saveTagsLoading.includes(attachment.id)" :size="20" />
													<NcLoadingIcon v-if="saveTagsLoading.includes(attachment.id)" :size="20" />
												</template>
											</NcButton>
										</div>
									</template>
									<template #subname>
										{{ attachment?.published ? new Date(attachment?.published).toLocaleDateString() : "Niet gepubliceerd" }} - {{ attachment?.type || 'Geen type' }}
									</template>
									<template #actions>
										<NcActionButton close-after-click @click="openFile(attachment)">
											<template #icon>
												<OpenInNew :size="20" />
											</template>
											Bekijk bestand
										</NcActionButton>
										<NcActionButton v-if="!attachment.published" close-after-click @click="publishFile(attachment)">
											<template #icon>
												<Publish :size="20" />
											</template>
											Publiceren
										</NcActionButton>
										<NcActionButton v-if="attachment.published" close-after-click @click="depublishFile(attachment)">
											<template #icon>
												<PublishOff :size="20" />
											</template>
											Depubliceren
										</NcActionButton>
										<NcActionButton close-after-click @click="deleteFile(attachment)">
											<template #icon>
												<Delete :size="20" />
											</template>
											Verwijderen
										</NcActionButton>
										<NcActionButton close-after-click @click="editTags(attachment)">
											<template #icon>
												<TagEdit :size="20" />
											</template>
											Tags bewerken
										</NcActionButton>
									</template>
								</NcListItem>
							</div>

							<div class="paginationContainer">
								<BPagination v-model="currentPage" :total-rows="publicationAttachments?.total" :per-page="limit" />
								<div>
									<span>Aantal per pagina</span>
									<NcSelect v-model="limit"
										aria-label-combobox="Aantal per pagina"
										class="limitSelect"
										:options="limitOptions.options"
										:taggable="true"
										:selectable="(option) => !isNaN(option) && (typeof option !== 'boolean')" />
								</div>
							</div>
						</div>

						<div v-if="publicationAttachments?.length === 0">
							<b class="emptyStateMessage">
								Nog geen bijlage toegevoegd
							</b>
						</div>

						<div
							v-if="publicationAttachments?.length !== 0 && !publicationAttachments?.length > 0">
							<NcLoadingIcon :size="64"
								class="loadingIcon"
								appearance="dark"
								name="Bijlagen aan het laden" />
						</div>
					</div>
				</BTab>
				<!-- <BTab title="Eigenschappen">
					<div class="tabPanel">
						<div class="buttonsContainer">
							<NcButton type="primary"
								class="fullWidthButton"
								aria-label="Bijlage toevoegen"
								@click="navigationStore.setModal('addPublicationData')">
								<template #icon>
									<Plus :size="20" />
								</template>
								Eigenschap toevoegen
							</NcButton>
							<NcActions :disabled="objectStore.isLoading('publication')"
								:primary="true"
								class="checkboxListActionButton"
								:menu-name="objectStore.isLoading('publication') ? 'Laden...' : 'Acties'"
								:inline="0"
								title="Acties die je kan uitvoeren op deze publicatie">
								<template #icon>
									<span>
										<NcLoadingIcon v-if="objectStore.isLoading('publication')" :size="20" appearance="dark" />
										<DotsHorizontal v-if="!objectStore.isLoading('publication')" :size="20" />
									</span>
								</template>
								<NcActionButton @click="selectAllPublicationData()">
									<template #icon>
										<SelectAllIcon v-if="!allPublicationDataSelected" :size="20" />
										<SelectRemove v-else :size="20" />
									</template>
									{{ !allPublicationDataSelected ? "Selecteer" : "Deselecteer" }} alle eigenschappen
								</NcActionButton>
								<NcActionButton :disabled="selectedPublicationData.length === 0" @click="bulkDeleteEigenschappen">
									<template #icon>
										<Delete :size="20" />
									</template>
									Verwijder {{ selectedPublicationData.length }} eigenschap{{ selectedPublicationData.length > 1 || selectedPublicationData.length === 0 ? 'pen' : '' }}
								</NcActionButton>
							</NcActions>
						</div>
						<div v-if="publication && publication.data && Object.keys(publication.data).length > 0">
							<div v-for="(value, key, i) in publication?.data" :key="`${key}${i}`" class="checkedItem">
								<NcCheckboxRadioSwitch
									:checked="selectedPublicationData.includes(key)"
									@update:checked="togglePublicationDataSelection(key)" />
								<NcListItem
									:name="key"
									:bold="false"
									:force-display-actions="true"
									:active="publicationDataKey === key"
									@click="setActiveDataKey(key)">
									<template #icon>
										<CircleOutline
											:class="publicationDataKey === key && 'selectedZaakIcon'"
											disable-menu
											:size="44" />
									</template>
									<template #subname>
										{{ value }}
									</template>
									<template #actions>
										<NcActionButton @click="editPublicationDataItem(key)">
											<template #icon>
												<Pencil :size="20" />
											</template>
											Bewerken
										</NcActionButton>
										<NcActionButton @click="deletePublicationDataItem(key)">
											<template #icon>
												<Delete :size="20" />
											</template>
											Verwijderen
										</NcActionButton>
									</template>
								</NcListItem>
							</div>
						</div>
					</div>
					<div v-if="!publication || !publication.data || Object.keys(publication.data).length === 0" class="tabPanel">
						<b class="emptyStateMessage">
							Geen eigenschappen gevonden
						</b>
					</div>
				</BTab> -->
				<BTab title="Thema's">
					<div class="tabPanel">
						<div class="buttonsContainer">
							<NcButton type="primary"
								class="fullWidthButton"
								aria-label="Thema toevoegen"
								@click="navigationStore.setModal('addPublicationTheme')">
								<template #icon>
									<Plus :size="20" />
								</template>
								Thema toevoegen
							</NcButton>
							<NcActions :disabled="objectStore.isLoading('themes')"
								:primary="true"
								class="checkboxListActionButton"
								:menu-name="objectStore.isLoading('themes') ? 'Laden...' : 'Acties'"
								:inline="0"
								title="Acties die je kan uitvoeren op deze publicatie">
								<template #icon>
									<span>
										<NcLoadingIcon v-if="objectStore.isLoading('themes')" :size="20" appearance="dark" />
										<DotsHorizontal v-if="!objectStore.isLoading('themes')" :size="20" />
									</span>
								</template>
								<NcActionButton @click="selectAllThemes()">
									<template #icon>
										<SelectAllIcon v-if="!allThemesSelected" :size="20" />
										<SelectRemove v-else :size="20" />
									</template>
									{{ !allThemesSelected ? "Selecteer" : "Deselecteer" }} alle thema's
								</NcActionButton>
								<NcActionButton :disabled="selectedThemes.length === 0" @click="bulkDeleteThemes">
									<template #icon>
										<Delete :size="20" />
									</template>
									Verwijder {{ selectedThemes.length }} thema{{ selectedThemes.length > 1 || selectedThemes.length === 0 ? "'s" : '' }}
								</NcActionButton>
							</NcActions>
						</div>
						<div v-if="filteredThemes?.length || missingThemes?.length">
							<div v-for="(value, key, i) in filteredThemes" :key="`${value.id}${i}`" class="checkedItem">
								<NcCheckboxRadioSwitch
									:checked="selectedThemes.includes(value.id)"
									@update:checked="toggleThemeSelection(value)" />
								<NcListItem
									:name="value.title"
									:bold="false"
									:force-display-actions="true">
									<template #icon>
										<ShapeOutline
											:class="objectStore.getActiveObject('theme')?.id === value.id && 'selectedZaakIcon'"
											disable-menu
											:size="44" />
									</template>
									<template #subname>
										{{ value.summary }}
									</template>
									<template #actions>
										<NcActionButton @click="objectStore.setActiveObject('theme', value); navigationStore.setSelected('themes')">
											<template #icon>
												<OpenInApp :size="20" />
											</template>
											Bekijken
										</NcActionButton>
										<NcActionButton @click="objectStore.setActiveObject('theme', value); navigationStore.setDialog('deletePublicationThemeDialog')">
											<template #icon>
												<Delete :size="20" />
											</template>
											Verwijderen
										</NcActionButton>
									</template>
								</NcListItem>
							</div>
							<NcListItem v-for="(value, key, i) in missingThemes"
								:key="`${value}${i}`"
								:name="'Thema ' + value"
								:bold="false"
								:force-display-actions="true">
								<template #icon>
									<Alert disable-menu
										:size="44" />
								</template>
								<template #subname>
									Thema {{ value }} bestaat niet, het is aan te raden om het te verwijderen van deze publicatie.
								</template>
								<template #actions>
									<NcActionButton :disabled="deleteThemeLoading" @click="deleteMissingTheme(value)">
										<template #icon>
											<Delete :size="20" />
										</template>
										Verwijderen
									</NcActionButton>
								</template>
							</NcListItem>
						</div>
						<div v-if="!filteredThemes?.length && !missingThemes?.length" class="tabPanel">
							<b class="emptyStateMessage">
								Geen thema's gevonden
							</b>
						</div>
					</div>
				</BTab>
				<BTab title="Logging">
					<table width="100%">
						<tr>
							<th><b>Tijdstip</b></th>
							<th><b>Gebruiker</b></th>
							<th><b>Actie</b></th>
							<th><b>Details</b></th>
						</tr>
						<tr>
							<td>18-07-2024 11:55:21</td>
							<td>Ruben van der Linde</td>
							<td>Created</td>
							<td>
								<NcButton @click="navigationStore.setDialog('viewLog')">
									<template #icon>
										<TimelineQuestionOutline :size="20" />
									</template>
									Bekijk details
								</NcButton>
							</td>
						</tr>
					</table>
				</BTab>
				<BTab v-if="1 == 2" title="Rechten">
					<table width="100%">
						<tr>
							<td>Deze publicatie is <b v-if="prive">NIET</b> openbaar toegankelijk</td>
							<td>
								<NcButton @click="prive = !prive">
									<template #icon>
										<LockOpenVariantOutline v-if="!prive" :size="20" />
										<LockOutline v-if="prive" :size="20" />
									</template>
									<span v-if="!prive">Privé maken</span>
									<span v-if="prive">Openbaar maken</span>
								</NcButton>
							</td>
						</tr>
						<tr v-if="prive">
							<td>Gebruikersgroepen</td>
							<td>
								<NcSelectTags v-model="userGroups"
									input-label="gebruikers groepen"
									:multiple="true" />
							</td>
						</tr>
					</table>
				</BTab>
				<BTab v-if="1 == 2" title="Statistieken">
					<apexchart v-if="publication.status === 'Published'"
						width="100%"
						type="line"
						:options="chart.options"
						:series="chart.series" />
					<NcNoteCard type="info">
						<p>Er zijn nog geen statistieken over deze publicatie bekend</p>
					</NcNoteCard>
				</BTab>
			</BTabs>
		</div>
	</div>
</template>

<script>
import { NcActionButton, NcActions, NcButton, NcListItem, NcLoadingIcon, NcNoteCard, NcSelect, NcSelectTags, NcActionLink, NcCounterBubble, NcCheckboxRadioSwitch } from '@nextcloud/vue'
import { BTab, BTabs, BPagination } from 'bootstrap-vue'
import VueApexCharts from 'vue-apexcharts'

// Icons
import ContentCopy from 'vue-material-design-icons/ContentCopy.vue'
import Delete from 'vue-material-design-icons/Delete.vue'
import DotsHorizontal from 'vue-material-design-icons/DotsHorizontal.vue'
import Download from 'vue-material-design-icons/Download.vue'
import HelpCircleOutline from 'vue-material-design-icons/HelpCircleOutline.vue'
import LockOpenVariantOutline from 'vue-material-design-icons/LockOpenVariantOutline.vue'
import LockOutline from 'vue-material-design-icons/LockOutline.vue'
import OpenInApp from 'vue-material-design-icons/OpenInApp.vue'
import Pencil from 'vue-material-design-icons/Pencil.vue'
import Publish from 'vue-material-design-icons/Publish.vue'
import PublishOff from 'vue-material-design-icons/PublishOff.vue'
import TimelineQuestionOutline from 'vue-material-design-icons/TimelineQuestionOutline.vue'
import FolderOutline from 'vue-material-design-icons/FolderOutline.vue'
import OpenInNew from 'vue-material-design-icons/OpenInNew.vue'
import Alert from 'vue-material-design-icons/Alert.vue'
import FileOutline from 'vue-material-design-icons/FileOutline.vue'
import ShapeOutline from 'vue-material-design-icons/ShapeOutline.vue'
import ExclamationThick from 'vue-material-design-icons/ExclamationThick.vue'
import Plus from 'vue-material-design-icons/Plus.vue'
import TagEdit from 'vue-material-design-icons/TagEdit.vue'
import ContentSaveOutline from 'vue-material-design-icons/ContentSaveOutline.vue'
import SelectAllIcon from 'vue-material-design-icons/SelectAll.vue'
import SelectRemove from 'vue-material-design-icons/SelectRemove.vue'

export default {
	name: 'PublicationDetail',
	components: {
		NcLoadingIcon,
		NcActionButton,
		NcActions,
		NcButton,
		NcListItem,
		NcSelectTags,
		NcNoteCard,
		NcActionLink,
		NcCheckboxRadioSwitch,
		BTab,
		BTabs,
		apexchart: VueApexCharts,

	},
	data() {
		return {
			test: false,
			selectedAttachments: [],
			limit: '200',
			limitOptions: {
				options: ['10', '20', '50', '100', '200'],
				value: this.limit,
			},

			currentPage: 1,
			totalPages: 1,
			selectedThemes: [],
			editingTitle: '',
			editedTags: [],
			depublishLoading: [],
			publishLoading: [],
			saveTagsLoading: [],
			fileIdsLoading: [],
			selectedPublicationData: [],
			publicationDataKey: '',
			previousPublicationId: null,
			tagsLoading: false,
		}
	},
	computed: {
		publicationAttachments() {
			const attachments = objectStore.getCollection('publicationAttachments').results
			if (!attachments) return { results: [], page: 1, total: 0 }

			this.currentPage = attachments.page || 1
			this.totalPages = attachments.total || 1
			return attachments.results || []
		},
		publication() {
			return objectStore.getActiveObject('publication')
		},
		registerId() {
			return this.publication['@self'].register
		},
		schemaId() {
			return this.publication['@self'].schema
		},
		publicationId() {
			return this.publication.id
		},
		filteredThemes() {
			const themes = objectStore.getCollection('theme').results
			return themes.filter((theme) => this.publication?.themes?.includes(theme.id))
		},
		missingThemes() { // themes (id's)- which are on the publication but do not exist on the themeList
			const themes = objectStore.getCollection('theme').results

			return this.publication?.themes?.filter((themeId) => !themes.map((theme) => theme.id).includes(themeId))
		},
		allPublishedSelected() {
			const published = this.publicationAttachments?.filter(item => !!item.published)
				.map(item => item.id) || []

			if (!published.length) {
				return false
			}
			return published.every(pubId => this.selectedAttachments.includes(pubId))
		},
		allUnpublishedSelected() {
			const unpublished = this.publicationAttachments?.filter(item => !item.published)
				.map(item => item.id) || []

			if (!unpublished.length) {
				return false
			}
			return unpublished.every(unpubId => this.selectedAttachments.includes(unpubId))
		},
	},
	mounted() {
		catalogStore.getPublicationAttachments()
	},
	updated() {
		const currentPublicationId = objectStore.getActiveObject('publication')?.id
		if (currentPublicationId && currentPublicationId !== this.previousPublicationId) {
			this.previousPublicationId = currentPublicationId
			catalogStore.getPublicationAttachments()
		}
	},
	methods: {
		formatFileSize(size) {
			if (size < 1024) return size + ' bytes'
			if (size < 1024 * 1024) return (size / 1024).toFixed(2) + ' KB'
			if (size < 1024 * 1024 * 1024) return (size / (1024 * 1024)).toFixed(2) + ' MB'
			return (size / (1024 * 1024 * 1024)).toFixed(2) + ' GB'
		},
		openLink(url, type = '') {
			window.open(url, type)
		},
		addAttachment() {
			navigationStore.setModal('uploadFiles')
		},
		openFolder(folder) {
			window.open(folder, '_blank')
		},
		selectedPublishedCount() {
			return this.selectedAttachments.filter((a) => {
				const found = this.publicationAttachments
					?.find(item => item.id === a)
				if (!found) return false

				return !!found.published
			}).length
		},
		selectedUnpublishedCount() {
			return this.selectedAttachments.filter((a) => {
				const found = this.publicationAttachments?.find(item => item.id === a)
				if (!found) return false
				return found.published === null
			}).length
		},
		selectedAttachmentsEntities() {
			return this.publicationAttachments?.filter(attach => this.selectedAttachments.includes(attach.id)) || []
		},
		editTags(attachment) {
			this.editingTitle = attachment.title
			this.editedTags = attachment.labels
		},
		toggleSelection(attachment) {
			this.selectedAttachments = this.selectedAttachments.includes(attachment.id) ? this.selectedAttachments.filter(id => id !== attachment.id) : [...this.selectedAttachments, attachment.id]
		},
		selectAllPublicationData() {
			const keys = this.publication?.data ? Object.keys(this.publication.data) : []
			if (!keys.length) return

			if (!this.allPublicationDataSelected) {
				this.selectedPublicationData = keys
			} else {
				this.selectedPublicationData = []
			}
		},
		allPublicationDataSelected() {
			const keys = this.publication?.data ? Object.keys(this.publication.data) : []
			if (!keys.length) return false
			return keys.every(key => this.selectedPublicationData.includes(key))
		},
		publishPublication(mode) {
			fetch(`/index.php/apps/openregister/api/objects/${objectStore.getActiveObject('publication')['@self'].register}/${objectStore.getActiveObject('publication')['@self'].schema}/${objectStore.getActiveObject('publication').id}/${mode}`, {
				method: 'POST',
			}).then((response) => {
				catalogStore.fetchPublications()
				response.json().then((data) => {
					objectStore.setActiveObject('publication', { ...data, id: data.id || data['@self'].id })
				})
			})
		},
<<<<<<< HEAD
		deleteFile(attachment) {
			objectStore.setActiveObject('publicationAttachment', attachment)
			// publicationStore.setAttachmentItem(attachment)
			// publicationStore.setCurrentPage(this.currentPage)
			// publicationStore.setLimit(this.limit)
			navigationStore.setDialog('deleteAttachment')
		},
		setActiveAttachment(attachment) {
			if (JSON.stringify(objectStore.getActiveObject('publicationAttachment')) === JSON.stringify(attachment)) {
				objectStore.setActiveObject('publicationAttachment', false)
			} else { objectStore.setActiveObject('publicationAttachment', attachment) }
=======
		publishFile(attachment) {
			this.publishLoading.push(attachment.id)
			this.fileIdsLoading.push(attachment.id)

			return fetch(`/index.php/apps/openregister/api/objects/${this.registerId}/${this.schemaId}/${this.publicationId}/files/${attachment.path}/publish`, {
				method: 'POST',
			}).catch((error) => {
				console.error('Error publishing file:', error)
			}).finally(() => {
				catalogStore.getPublicationAttachments().finally(() => {
					this.publishLoading.splice(this.publishLoading.indexOf(attachment.id), 1)
					this.fileIdsLoading.splice(this.fileIdsLoading.indexOf(attachment.id), 1)
				})
			})
		},
		depublishFile(attachment) {
			this.depublishLoading.push(attachment.id)
			this.fileIdsLoading.push(attachment.id)

			return fetch(`/index.php/apps/openregister/api/objects/${this.registerId}/${this.schemaId}/${this.publicationId}/files/${attachment.path}/depublish`, {
				method: 'POST',
			}).catch((error) => {
				console.error('Error depublishing file:', error)
			}).finally(() => {
				catalogStore.getPublicationAttachments().finally(() => {
					this.depublishLoading.splice(this.depublishLoading.indexOf(attachment.id), 1)
					this.fileIdsLoading.splice(this.fileIdsLoading.indexOf(attachment.id), 1)
				})
			})
>>>>>>> 0334da62
		},
		bulkPublish() {
			const unpublishedAttachments = this.publicationAttachments?.filter(
				attachment =>
					this.selectedAttachments.includes(attachment.id) && !attachment.published,
			) || []

			const promises = unpublishedAttachments.map(async attachment => {
				this.publishLoading.push(attachment.id)
				return await this.publishFile(attachment)
			})

			Promise.all(promises).then(() => {
				catalogStore.getPublicationAttachments(this.publication.id, {
					page: this.currentPage,
					limit: this.limit,
				})
				this.selectedAttachments = []
				this.publishLoading = this.publishLoading.filter(id => id !== this.publication.id)
			})
		},
		bulkDepublish() {
			const publishedAttachments = this.publicationAttachments?.results
				?.filter(
					attachment =>
						this.selectedAttachments.includes(attachment.id) && attachment.published,
				) || []

			const promises = publishedAttachments.map(async attachment => {
				this.depublishLoading.push(attachment.id)
				return await this.depublishFile(attachment)
			})

			Promise.all(promises).then(() => {
				catalogStore.getPublicationAttachments(this.publication.id, {
					page: this.currentPage,
					limit: this.limit,
				})
				this.selectedAttachments = []
				this.depublishLoading = this.depublishLoading.filter(id => id !== this.publication.id)
			})
		},
		bulkDeleteEigenschappen() {
			if (!this.selectedPublicationData.length) return
			navigationStore.setDialog('deleteMultiplePublicationData')
		},

		togglePublicationDataSelection(key) {
			if (this.selectedPublicationData.includes(key)) {
				this.selectedPublicationData = this.selectedPublicationData.filter(k => k !== key)
			} else {
				this.selectedPublicationData.push(key)
			}
		},

		selectAllThemes() {
			const themes = this.filteredThemes?.map(theme => theme.id) || []
			if (!themes.length) return

			if (!this.allThemesSelected) {
				this.selectedThemes = themes
			} else {
				this.selectedThemes = []
			}
		},

		allThemesSelected() {
			const themes = this.filteredThemes?.map(theme => theme.id) || []
			if (!themes.length) return false
			return themes.every(themeId => this.selectedThemes.includes(themeId))
		},

		bulkDeleteThemes() {
			if (!this.selectedThemes.length) return
			navigationStore.setDialog('deleteMultipleThemes')
		},
		onBulkDeleteThemesDone() {
			navigationStore.setDialog(false)
			this.selectedThemes = []
		},
		onBulkDeleteThemesCancel() {
			navigationStore.setDialog(false)
		},

		toggleThemeSelection(theme) {
			if (this.selectedThemes.includes(theme.id)) {
				this.selectedThemes = this.selectedThemes.filter(id => id !== theme.id)
			} else {
				this.selectedThemes.push(theme.id)
			}
		},

	},
}
</script>
<style>

.editingTags > div > a {
	height: auto !important;
}
</style>
<style scoped>
h4 {
	font-weight: bold;
}

.head {
	display: flex;
	justify-content: space-between;
}

.button {
	max-height: 10px;
}

.h1 {
	display: block !important;
	font-size: 2em !important;
	margin-block-start: 0.67em !important;
	margin-block-end: 0.67em !important;
	margin-inline-start: 0px !important;
	margin-inline-end: 0px !important;
	font-weight: bold !important;
	unicode-bidi: isolate !important;
}

.dataContent {
	display: flex;
	flex-direction: column;
}

.fileLabelsContainer {
	display: inline-flex;
	gap: 3px;
}

.active.publicationDetails-actionsDelete {
	background-color: var(--color-error) !important;
}

.active.publicationDetails-actionsDelete button {
	color: #EBEBEB !important;
}

.PublicationDetail-clickable {
	cursor: pointer !important;
}

.buttonLinkContainer {
	display: inline-flex;
	align-items: center;
}

.flex-hor {
	display: flex;
	gap: 4px;
}

.float-right {
	float: right;
}

.buttonsContainer {
	display: flex;
	gap: 10px;
	margin-block-end: 20px;
}

.fullWidthButton {
	width: 100%;
	max-width: 300px;
}

.selectedFileIcon {
	color: var(--color-primary);
}

.editTagsContainer {
	display: flex;
}

.editTagsSelect {
	max-width: 400px;
}

.editTagsButton {
	height: fit-content;
	align-self: center;
	margin-inline-start: 3px;
}
.linksParameters {
	margin-top: 25px;
}
.emptyStateMessage {
    margin-block-start: 15px;
    text-align: center;
    display: flex;
    justify-content: center;
}

.paginationContainer {
	display: flex;
	justify-content: space-between;
	align-items: center;
	margin-block-start: 10px;
}

.pagination {
	margin-block-start: 0px !important;
}

.limitSelect {
	margin-block-end: 0px;
}

.checkboxListActionButton {
	margin-inline-start: auto;
}
.checkedItem {
	display: flex;
	align-items: center;
}
</style><|MERGE_RESOLUTION|>--- conflicted
+++ resolved
@@ -799,19 +799,6 @@
 				})
 			})
 		},
-<<<<<<< HEAD
-		deleteFile(attachment) {
-			objectStore.setActiveObject('publicationAttachment', attachment)
-			// publicationStore.setAttachmentItem(attachment)
-			// publicationStore.setCurrentPage(this.currentPage)
-			// publicationStore.setLimit(this.limit)
-			navigationStore.setDialog('deleteAttachment')
-		},
-		setActiveAttachment(attachment) {
-			if (JSON.stringify(objectStore.getActiveObject('publicationAttachment')) === JSON.stringify(attachment)) {
-				objectStore.setActiveObject('publicationAttachment', false)
-			} else { objectStore.setActiveObject('publicationAttachment', attachment) }
-=======
 		publishFile(attachment) {
 			this.publishLoading.push(attachment.id)
 			this.fileIdsLoading.push(attachment.id)
@@ -841,7 +828,18 @@
 					this.fileIdsLoading.splice(this.fileIdsLoading.indexOf(attachment.id), 1)
 				})
 			})
->>>>>>> 0334da62
+		},
+		deleteFile(attachment) {
+			objectStore.setActiveObject('publicationAttachment', attachment)
+			// publicationStore.setAttachmentItem(attachment)
+			// publicationStore.setCurrentPage(this.currentPage)
+			// publicationStore.setLimit(this.limit)
+			navigationStore.setDialog('deleteAttachment')
+		},
+		setActiveAttachment(attachment) {
+			if (JSON.stringify(objectStore.getActiveObject('publicationAttachment')) === JSON.stringify(attachment)) {
+				objectStore.setActiveObject('publicationAttachment', false)
+			} else { objectStore.setActiveObject('publicationAttachment', attachment) }
 		},
 		bulkPublish() {
 			const unpublishedAttachments = this.publicationAttachments?.filter(
