<script setup>
import { navigationStore, publicationStore } from '../../store/store.js'
</script>

<template>
	<NcAppContentList>
		<ul>
			<div class="listHeader">
				<NcTextField class="searchField"
					:value.sync="advancedSearch"
					label="Zoeken"
					trailing-button-icon="close"
					:show-trailing-button="advancedSearch !== ''"
					@trailing-button-click="advancedSearch = ''">
					<Magnify :size="20" />
				</NcTextField>
				<NcActions>
					<NcActionCaption name="Zoeken" />
					<NcActionCheckbox
						:checked="conceptChecked"
						:value="'concept'"
						@change="handleCheckboxChange('concept', $event)">
						Concept
					</NcActionCheckbox>
					<NcActionCheckbox
						:checked="gepubliceerdChecked"
						:value="'gepubliceerd'"
						@change="handleCheckboxChange('gepubliceerd', $event)">
						Gepubliceerd
					</NcActionCheckbox>
					<NcActionSeparator />
					<NcActionCaption name="Sorteren" />
					<NcActionInput
						v-model="sortField"
						type="multiselect"
						input-label="Eigenschap"
						:options="[
							{ label: 'Titel', value: 'title' },
							{ label: 'Datum gepubliceerd', value: 'published' },
							{ label: 'Datum aangepast', value: 'modified' }
						]">
						<template #icon>
							<Pencil :size="20" />
						</template>
						Kies een eigenschap
					</NcActionInput>
					<NcActionRadio
						:checked="sortDirection === 'asc'"
						name="sortDirection"
						value="asc"
						@update:checked="updateSortOrder('asc')">
						Oplopend
					</NcActionRadio>
					<NcActionRadio
						:checked="sortDirection === 'desc'"
						name="sortDirection"
						value="desc"
						@update:checked="updateSortOrder('desc')">
						Aflopend
					</NcActionRadio>
					<NcActionSeparator />
					<NcActionCaption name="Acties" />
					<NcActionButton
						title="Bekijk de documentatie over publicaties"
						@click="openLink('https://conduction.gitbook.io/opencatalogi-nextcloud/gebruikers/publicaties')">
						<template #icon>
							<HelpCircleOutline :size="20" />
						</template>
						Help
					</NcActionButton>
					<NcActionButton :disabled="loading" @click="refresh">
						<template #icon>
							<Refresh :size="20" />
						</template>
						Ververs
					</NcActionButton>
					<NcActionButton @click="navigationStore.setModal('publicationAdd')">
						<template #icon>
							<Plus :size="20" />
						</template>
						Publicatie toevoegen
					</NcActionButton>
				</NcActions>
			</div>
			<div v-if="!loading">
				<NcListItem v-for="(publication, i) in filteredPublications"
					:key="`${publication}${i}`"
					:name="publication.title"
					:bold="false"
					:force-display-actions="true"
					:active="publicationStore.publicationItem.id === publication.id"
					:details="publication?.status"
					:counter-number="publication?.attachmentCount.toString()"
					@click="publicationStore.setPublicationItem(publication)">
					<template #icon>
						<ListBoxOutline v-if="publication.status === 'published'" :size="44" />
						<ArchiveOutline v-if="publication.status === 'archived'" :size="44" />
						<Pencil v-if="publication.status === 'concept'" :size="44" />
						<AlertOutline v-if="publication.status === 'retracted'" :size="44" />
					</template>
					<template #subname>
						{{ publication?.summary }}
					</template>
					<template #actions>
						<NcActionButton @click="publicationStore.setPublicationItem(publication); navigationStore.setModal('editPublication')">
							<template #icon>
								<Pencil :size="20" />
							</template>
							Bewerken
						</NcActionButton>
						<NcActionButton @click="publicationStore.setPublicationItem(publication); navigationStore.setDialog('copyPublication')">
							<template #icon>
								<ContentCopy :size="20" />
							</template>
							Kopiëren
						</NcActionButton>
						<NcActionButton v-if="publication.status !== 'published'" @click="publicationStore.setPublicationItem(publication); navigationStore.setDialog('publishPublication')">
							<template #icon>
								<Publish :size="20" />
							</template>
							Publiceren
						</NcActionButton>
						<NcActionButton v-if="publication.status === 'published'" @click="publicationStore.setPublicationItem(publication); navigationStore.setDialog('depublishPublication')">
							<template #icon>
								<PublishOff :size="20" />
							</template>
							Depubliceren
						</NcActionButton>
						<NcActionButton @click="publicationStore.setPublicationItem(publication); navigationStore.setDialog('archivePublication')">
							<template #icon>
								<ArchivePlusOutline :size="20" />
							</template>
							Archiveren
						</NcActionButton>
						<NcActionButton @click="publicationStore.setPublicationItem(publication); navigationStore.setModal('addPublicationData')">
							<template #icon>
								<FileTreeOutline :size="20" />
							</template>
							Eigenschap toevoegen
						</NcActionButton>
						<NcActionButton @click="publicationStore.setPublicationItem(publication); navigationStore.setModal('AddAttachment')">
							<template #icon>
								<FilePlusOutline :size="20" />
							</template>
							Bijlage toevoegen
						</NcActionButton>
						<NcActionButton class="publicationsList-actionsDelete" @click="publicationStore.setPublicationItem(publication); navigationStore.setDialog('deletePublication')">
							<template #icon>
								<Delete :size="20" />
							</template>
							Verwijderen
						</NcActionButton>
					</template>
				</NcListItem>
			</div>

			<NcLoadingIcon v-if="loading"
				:size="64"
				class="loadingIcon"
				appearance="dark"
				name="Publicaties aan het laden" />
		</ul>
	</NcAppContentList>
</template>
<script>
import { NcListItem, NcActionButton, NcAppContentList, NcTextField, NcLoadingIcon, NcActionRadio, NcActionCheckbox, NcActionInput, NcActionCaption, NcActionSeparator, NcActions } from '@nextcloud/vue'
import { debounce } from 'lodash'

// Icons
import Magnify from 'vue-material-design-icons/Magnify.vue'
import Refresh from 'vue-material-design-icons/Refresh.vue'
import Plus from 'vue-material-design-icons/Plus.vue'
import ListBoxOutline from 'vue-material-design-icons/ListBoxOutline.vue'
import Pencil from 'vue-material-design-icons/Pencil.vue'
import Delete from 'vue-material-design-icons/Delete.vue'
import PublishOff from 'vue-material-design-icons/PublishOff.vue'
import FilePlusOutline from 'vue-material-design-icons/FilePlusOutline.vue'
import FileTreeOutline from 'vue-material-design-icons/FileTreeOutline.vue'
import ContentCopy from 'vue-material-design-icons/ContentCopy.vue'
import ArchiveOutline from 'vue-material-design-icons/ArchiveOutline.vue'
import AlertOutline from 'vue-material-design-icons/AlertOutline.vue'
import Publish from 'vue-material-design-icons/Publish.vue'
import ArchivePlusOutline from 'vue-material-design-icons/ArchivePlusOutline.vue'
import HelpCircleOutline from 'vue-material-design-icons/HelpCircleOutline.vue'

export default {
	name: 'PublicationList',
	components: {
		NcListItem,
		NcActionButton,
		NcAppContentList,
		NcTextField,
		ListBoxOutline,
		Magnify,
		NcLoadingIcon,
		NcActionRadio,
		NcActionCheckbox,
		NcActionInput,
		NcActionCaption,
		NcActionSeparator,
		NcActions,
		// Icons
		Refresh,
		Plus,
		FilePlusOutline,
		FileTreeOutline,
		ContentCopy,
		ArchiveOutline,
		AlertOutline,
		Pencil,
		Publish,
		ArchivePlusOutline,
		HelpCircleOutline,
	},
	beforeRouteLeave(to, from, next) {
		this.advancedSearch = ''
		next()
	},
	data() {
		return {
			loading: false,
			sortField: null,
			sortDirection: 'desc',
			normalSearch: [],
			advancedSearch: '',
			conceptChecked: false,
			gepubliceerdChecked: false,
		}
	},
	computed: {
		filteredPublications() {
			if (!publicationStore?.publicationList) return []
			return publicationStore.publicationList.filter((publication) => {
				return publication.catalogi.toString() === navigationStore.selectedCatalogus.toString()
			})
		},
	},
	watch: {
		advancedSearch: 'debouncedFetchData',
		sortField: 'fetchData',
		sortDirection: 'fetchData',
		normalSearch: 'fetchData',
	},
	mounted() {
		this.fetchData()
	},
	methods: {
<<<<<<< HEAD
		fetchData() {
=======
		refresh(e) {
			e.preventDefault()
			this.fetchData()
		},
		fetchData(search = null) {
>>>>>>> bdcb133b
			this.loading = true
			publicationStore.refreshPublicationList(this.normalSearch, this.advancedSearch, this.sortField, this.sortDirection)
				.then(() => {
					this.loading = false
				})
		},
		debouncedFetchData: debounce(function() {
			this.fetchData()
		}, 500),
		updateSortOrder(value) {
			this.sortDirection = value
		},
		updateNormalSearch() {
			this.normalSearch = []
			if (this.conceptChecked) {
				this.normalSearch.push({ key: 'status', value: 'concept' })
			}
			if (this.gepubliceerdChecked) {
				this.normalSearch.push({ key: 'status', value: 'published' })
			}
		},
		handleCheckboxChange(key, event) {
			const checked = event.target.checked

			if (key === 'concept') {
				this.conceptChecked = checked
			} else if (key === 'gepubliceerd') {
				this.gepubliceerdChecked = checked
			}
			this.updateNormalSearch()
		},
	},
}
</script>
<style>
.listHeader{
	display: flex;
}

.refresh{
	margin-block-start: 11px !important;
    margin-block-end: 11px !important;
    margin-inline-end: 10px;
}

.active.publicationDetails-actionsDelete {
    background-color: var(--color-error) !important;
}
.active.publicationDetails-actionsDelete button {
    color: #EBEBEB !important;
}

.loadingIcon {
    margin-block-start: var(--OC-margin-20);
}
</style><|MERGE_RESOLUTION|>--- conflicted
+++ resolved
@@ -245,15 +245,11 @@
 		this.fetchData()
 	},
 	methods: {
-<<<<<<< HEAD
-		fetchData() {
-=======
 		refresh(e) {
 			e.preventDefault()
 			this.fetchData()
 		},
 		fetchData(search = null) {
->>>>>>> bdcb133b
 			this.loading = true
 			publicationStore.refreshPublicationList(this.normalSearch, this.advancedSearch, this.sortField, this.sortDirection)
 				.then(() => {
