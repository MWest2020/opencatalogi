--- conflicted
+++ resolved
@@ -1,200 +1,196 @@
-<script setup>
-<<<<<<< HEAD
-import { store } from '../../store.js'
-import { Catalogi } from '../../entities/index.js'
-=======
-import { store } from '../../store/store.js'
->>>>>>> 89324c25
-</script>
-
-<template>
-	<div class="detailContainer">
-		<div class="head">
-			<h1 class="h1">
-				{{ catalogi.name }}
-			</h1>
-			<NcActions :disabled="loading" :primary="true" :menu-name="loading ? 'Laden...' : 'Acties'">
-				<template #icon>
-					<span>
-						<NcLoadingIcon v-if="loading"
-							:size="20"
-							appearance="dark" />
-						<DotsHorizontal v-if="!loading" :size="20" />
-					</span>
-				</template>
-				<NcActionButton @click="store.setModal('editCatalog')">
-					<template #icon>
-						<Pencil :size="20" />
-					</template>
-					Bewerken
-				</NcActionButton>
-				<NcActionButton disabled class="catalogiDetails-actionsDelete">
-					<template #icon>
-						<Delete :size="20" />
-					</template>
-					Verwijderen
-				</NcActionButton>
-			</NcActions>
-		</div>
-		<span>{{ catalogi.description }}</span>
-		<div class="tabContainer">
-			<BTabs content-class="mt-3" justified>
-				<BTab title="Eigenschappen" active>
-					adsa
-				</BTab>
-				<BTab title="Toegang">
-					Publiek of alleen bepaalde rollen
-				</BTab>
-				<BTab title="Metadata">
-					adsa
-				</BTab>
-			</BTabs>
-		</div>
-	</div>
-</template>
-
-<script>
-import {
-	NcActions,
-	NcActionButton,
-	NcLoadingIcon,
-} from '@nextcloud/vue'
-import { BTabs, BTab } from 'bootstrap-vue'
-
-import DotsHorizontal from 'vue-material-design-icons/DotsHorizontal.vue'
-import Pencil from 'vue-material-design-icons/Pencil.vue'
-import Delete from 'vue-material-design-icons/Delete.vue'
-
-export default {
-	name: 'CatalogiDetails',
-	components: {
-		NcActions,
-		NcActionButton,
-		NcLoadingIcon,
-	},
-	props: {
-		catalogiItem: {
-			type: Object,
-			required: true,
-		},
-	},
-	data() {
-		return {
-			catalogi: false,
-			loading: false,
-		}
-	},
-	watch: {
-		catalogiItem: {
-			handler(catalogiItem) {
-				this.catalogi = catalogiItem
-				this.fetchData(catalogiItem._id)
-			},
-			deep: true,
-		},
-	},
-	mounted() {
-		this.catalogi = store.catalogiItem
-		this.fetchData(store.catalogiItem._id)
-	},
-	methods: {
-		fetchData(catalogId) {
-			this.loading = true
-			fetch(
-				`/index.php/apps/opencatalogi/api/catalogi/${catalogId}`,
-				{
-					method: 'GET',
-				},
-			)
-				.then((response) => {
-					response.json().then((data) => {
-						this.catalogi = new Catalogi(
-							data.id,
-							data.name,
-							data.summary,
-							data._schema,
-							data._id,
-						)
-					})
-					this.loading = false
-				})
-				.catch((err) => {
-					console.error(err)
-					this.loading = false
-				})
-		},
-	},
-}
-</script>
-
-<style>
-h4 {
-  font-weight: bold
-}
-
-.h1 {
-  display: block !important;
-  font-size: 2em !important;
-  margin-block-start: 0.67em !important;
-  margin-block-end: 0.67em !important;
-  margin-inline-start: 0px !important;
-  margin-inline-end: 0px !important;
-  font-weight: bold !important;
-  unicode-bidi: isolate !important;
-}
-
-.grid {
-  display: grid;
-  grid-gap: 24px;
-  grid-template-columns: 1fr 1fr;
-  margin-block-start: var(--OC-margin-50);
-  margin-block-end: var(--OC-margin-50);
-}
-
-.gridContent {
-  display: flex;
-  gap: 25px;
-}
-
-.tabContainer>* ul>li {
-  display: flex;
-  flex: 1;
-}
-
-.tabContainer>* ul>li:hover {
-  background-color: var(--color-background-hover);
-}
-
-.tabContainer>* ul>li>a {
-  flex: 1;
-  text-align: center;
-}
-
-.tabContainer>* ul>li>.active {
-  background: transparent !important;
-  color: var(--color-main-text) !important;
-  border-bottom: var(--default-grid-baseline) solid var(--color-primary-element) !important;
-}
-
-.tabContainer>* ul {
-  display: flex;
-  margin: 10px 8px 0 8px;
-  justify-content: space-between;
-  border-bottom: 1px solid var(--color-border);
-}
-
-.tabPanel {
-  padding: 20px 10px;
-  min-height: 100%;
-  max-height: 100%;
-  height: 100%;
-  overflow: auto;
-}
-
-.active.catalogiDetails-actionsDelete {
-    background-color: var(--color-error) !important;
-}
-.active.catalogiDetails-actionsDelete button {
-    color: #EBEBEB !important;
-}
-</style>
+<script setup>
+import { store } from '../../store/store.js'
+import { Catalogi } from '../../entities/index.js'
+</script>
+
+<template>
+	<div class="detailContainer">
+		<div class="head">
+			<h1 class="h1">
+				{{ catalogi.name }}
+			</h1>
+			<NcActions :disabled="loading" :primary="true" :menu-name="loading ? 'Laden...' : 'Acties'">
+				<template #icon>
+					<span>
+						<NcLoadingIcon v-if="loading"
+							:size="20"
+							appearance="dark" />
+						<DotsHorizontal v-if="!loading" :size="20" />
+					</span>
+				</template>
+				<NcActionButton @click="store.setModal('editCatalog')">
+					<template #icon>
+						<Pencil :size="20" />
+					</template>
+					Bewerken
+				</NcActionButton>
+				<NcActionButton disabled class="catalogiDetails-actionsDelete">
+					<template #icon>
+						<Delete :size="20" />
+					</template>
+					Verwijderen
+				</NcActionButton>
+			</NcActions>
+		</div>
+		<span>{{ catalogi.description }}</span>
+		<div class="tabContainer">
+			<BTabs content-class="mt-3" justified>
+				<BTab title="Eigenschappen" active>
+					adsa
+				</BTab>
+				<BTab title="Toegang">
+					Publiek of alleen bepaalde rollen
+				</BTab>
+				<BTab title="Metadata">
+					adsa
+				</BTab>
+			</BTabs>
+		</div>
+	</div>
+</template>
+
+<script>
+import {
+	NcActions,
+	NcActionButton,
+	NcLoadingIcon,
+} from '@nextcloud/vue'
+import { BTabs, BTab } from 'bootstrap-vue'
+
+import DotsHorizontal from 'vue-material-design-icons/DotsHorizontal.vue'
+import Pencil from 'vue-material-design-icons/Pencil.vue'
+import Delete from 'vue-material-design-icons/Delete.vue'
+
+export default {
+	name: 'CatalogiDetails',
+	components: {
+		NcActions,
+		NcActionButton,
+		NcLoadingIcon,
+	},
+	props: {
+		catalogiItem: {
+			type: Object,
+			required: true,
+		},
+	},
+	data() {
+		return {
+			catalogi: false,
+			loading: false,
+		}
+	},
+	watch: {
+		catalogiItem: {
+			handler(catalogiItem) {
+				this.catalogi = catalogiItem
+				this.fetchData(catalogiItem._id)
+			},
+			deep: true,
+		},
+	},
+	mounted() {
+		this.catalogi = store.catalogiItem
+		this.fetchData(store.catalogiItem._id)
+	},
+	methods: {
+		fetchData(catalogId) {
+			this.loading = true
+			fetch(
+				`/index.php/apps/opencatalogi/api/catalogi/${catalogId}`,
+				{
+					method: 'GET',
+				},
+			)
+				.then((response) => {
+					response.json().then((data) => {
+						this.catalogi = new Catalogi(
+							data.id,
+							data.name,
+							data.summary,
+							data._schema,
+							data._id,
+						)
+					})
+					this.loading = false
+				})
+				.catch((err) => {
+					console.error(err)
+					this.loading = false
+				})
+		},
+	},
+}
+</script>
+
+<style>
+h4 {
+  font-weight: bold
+}
+
+.h1 {
+  display: block !important;
+  font-size: 2em !important;
+  margin-block-start: 0.67em !important;
+  margin-block-end: 0.67em !important;
+  margin-inline-start: 0px !important;
+  margin-inline-end: 0px !important;
+  font-weight: bold !important;
+  unicode-bidi: isolate !important;
+}
+
+.grid {
+  display: grid;
+  grid-gap: 24px;
+  grid-template-columns: 1fr 1fr;
+  margin-block-start: var(--OC-margin-50);
+  margin-block-end: var(--OC-margin-50);
+}
+
+.gridContent {
+  display: flex;
+  gap: 25px;
+}
+
+.tabContainer>* ul>li {
+  display: flex;
+  flex: 1;
+}
+
+.tabContainer>* ul>li:hover {
+  background-color: var(--color-background-hover);
+}
+
+.tabContainer>* ul>li>a {
+  flex: 1;
+  text-align: center;
+}
+
+.tabContainer>* ul>li>.active {
+  background: transparent !important;
+  color: var(--color-main-text) !important;
+  border-bottom: var(--default-grid-baseline) solid var(--color-primary-element) !important;
+}
+
+.tabContainer>* ul {
+  display: flex;
+  margin: 10px 8px 0 8px;
+  justify-content: space-between;
+  border-bottom: 1px solid var(--color-border);
+}
+
+.tabPanel {
+  padding: 20px 10px;
+  min-height: 100%;
+  max-height: 100%;
+  height: 100%;
+  overflow: auto;
+}
+
+.active.catalogiDetails-actionsDelete {
+    background-color: var(--color-error) !important;
+}
+.active.catalogiDetails-actionsDelete button {
+    color: #EBEBEB !important;
+}
+</style>