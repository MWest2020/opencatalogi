--- conflicted
+++ resolved
@@ -83,15 +83,9 @@
 				this.loading = false
 				this.succes = true
 
-<<<<<<< HEAD
-				if (publicationStore.publicationItem) {
-					publicationStore.getPublicationAttachments(publicationStore.publicationItem)
-				}
-=======
 					if (publicationStore.publicationItem) {
 						publicationStore.getPublicationAttachments(publicationStore.publicationItem?.id)
 					}
->>>>>>> e74e51b7
 
 				// Wait for the user to read the feedback then close the model
 				const self = this
