--- conflicted
+++ resolved
@@ -9,10 +9,6 @@
 	}),
 	actions: {
 		setListingItem(listingItem) {
-<<<<<<< HEAD
-			if (listingItem instanceof Listing) this.listingItem = listingItem
-			else this.listingItem = createListingItem(listingItem)
-=======
 			// To prevent forms etc from braking we alway use a default/skeleton object
 			const listingDefault = {
 				title: '',
@@ -21,7 +17,6 @@
 				lastSync: '',
 			}
 			this.listingItem = { ...listingDefault, ...listingItem }
->>>>>>> 8ec50b26
 			console.log('Active directory item set to ' + listingItem.id)
 		},
 		setListingList(listingList) {
