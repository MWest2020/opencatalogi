--- conflicted
+++ resolved
@@ -4,183 +4,6 @@
 import { useMetadataStore } from './metadata.js'
 import { Metadata, mockMetadata } from '../../entities/index.js'
 
-<<<<<<< HEAD
-describe(
-	'Metadata Store', () => {
-		beforeEach(
-			() => {
-				setActivePinia(createPinia())
-			},
-		)
-
-		it(
-			'sets metadata item correctly', () => {
-				const store = useMetadataStore()
-				const metadataItem = {
-					id: '1',
-					name: 'Test metadata name',
-					title: 'Test metadata',
-					summary: 'This is a test listing',
-					description: 'this is a very long description for test listing',
-					version: '0.0.1',
-					properties: {
-						sasds: {
-							type: 'string',
-							description: 'property description',
-							format: 'a format',
-							maxDate: '2025-07-13',
-							required: false,
-							default: false,
-							cascadeDelete: false,
-							exclusiveMinimum: '2',
-						},
-					},
-				}
-
-				store.setMetaDataItem(metadataItem)
-
-				expect(store.metaDataItem).toEqual(metadataItem)
-			},
-		)
-
-		it(
-			'sets metadata item with string "properties" property', () => {
-				const store = useMetadataStore()
-				const metadataItem = {
-					id: '1',
-					name: 'Test metadata name',
-					title: 'Test metadata',
-					summary: 'This is a test listing',
-					description: 'this is a very long description for test listing',
-					version: '0.0.1',
-					properties: '{"sasds":{"type":"string","description":"property description","format":"a format","maxDate":"2025-07-13","required":false,"default":false,"cascadeDelete":false,"exclusiveMinimum":"2"}}',
-				}
-
-				store.setMetaDataItem(metadataItem)
-
-				expect(store.metaDataItem.id).toBe('1')
-				expect(store.metaDataItem.name).toBe('Test metadata name')
-				expect(store.metaDataItem.title).toBe('Test metadata')
-				expect(store.metaDataItem.summary).toBe('This is a test listing')
-				expect(store.metaDataItem.description).toBe('this is a very long description for test listing')
-				expect(store.metaDataItem.version).toBe('0.0.1')
-				// properties
-				expect(store.metaDataItem.properties.sasds.type).toBe('string')
-				expect(store.metaDataItem.properties.sasds.description).toBe('property description')
-				expect(store.metaDataItem.properties.sasds.format).toBe('a format')
-				expect(store.metaDataItem.properties.sasds.maxDate).toBe('2025-07-13')
-				expect(store.metaDataItem.properties.sasds.required).toBe(false)
-				expect(store.metaDataItem.properties.sasds.default).toBe(false)
-				expect(store.metaDataItem.properties.sasds.cascadeDelete).toBe(false)
-				expect(store.metaDataItem.properties.sasds.exclusiveMinimum).toBe('2')
-			},
-		)
-
-		it(
-			'sets metadata list correctly', () => {
-				const store = useMetadataStore()
-				const metadataList = [
-					{
-						id: '1',
-						name: 'Test metadata name',
-						title: 'Test metadata',
-						summary: 'This is a test metadata',
-						description: 'this is a very long description for test metadata',
-						version: '0.0.1',
-						properties: {
-							sasds: {
-								type: 'string',
-								description: 'property description',
-								format: 'a format',
-								maxDate: '2025-07-13',
-								required: false,
-								default: false,
-								cascadeDelete: false,
-								exclusiveMinimum: '2',
-							},
-							gfdgds: {
-								type: 'string',
-								description: 'property description',
-								format: 'a format',
-								maxDate: '2025-07-13',
-								required: false,
-								default: false,
-								cascadeDelete: false,
-								exclusiveMinimum: '2',
-							},
-						},
-					},
-					{
-						id: '2',
-						name: 'Test metadata naming',
-						title: 'Test metadata aaaa',
-						summary: 'This is a test metadata baaa da daaa',
-						description: 'this is a very long descriptio-',
-						version: '0.0.1',
-						properties: {},
-					},
-				]
-
-				store.setMetaDataList(metadataList)
-
-				expect(store.metaDataList).toHaveLength(metadataList.length)
-				store.metaDataList.forEach(
-					(item, index) => {
-						expect(item).toEqual(metadataList[index])
-					},
-				)
-			},
-		)
-
-		it(
-			'get metadata property from key', () => {
-				const store = useMetadataStore()
-				const metadataItem = {
-					id: '1',
-					name: 'Test metadata name',
-					title: 'Test metadata',
-					summary: 'This is a test metadata',
-					description: 'this is a very long description for test metadata',
-					version: '0.0.1',
-					properties: {
-						sasds: {
-							type: 'string',
-							description: 'property description',
-							format: 'a format',
-							maxDate: '2025-07-13',
-							$ref: '',
-							required: false,
-							default: false,
-							cascadeDelete: false,
-							exclusiveMinimum: '2',
-						},
-						gfdgds: {
-							type: 'string',
-							description: 'property description',
-							format: 'a format',
-							maxDate: '2025-07-13',
-							required: false,
-							default: false,
-							cascadeDelete: false,
-							exclusiveMinimum: '2',
-						},
-					},
-				}
-
-				store.setMetaDataItem(metadataItem)
-				store.setMetadataDataKey('sasds')
-
-				expect(store.metaDataItem).toEqual(metadataItem)
-				expect(store.metadataDataKey).toBe('sasds')
-
-				const properties = store.getMetadataPropertyKeys('sasds')
-
-				expect(properties).toEqual(metadataItem.properties.sasds)
-			},
-		)
-	},
-)
-=======
 describe('Metadata Store', () => {
 	beforeEach(() => {
 		setActivePinia(createPinia())
@@ -233,4 +56,9 @@
 		expect(store.metadataDataKey).toBe('test')
 	})
 })
->>>>>>> 549e5bb2
+
+				expect(properties).toEqual(metadataItem.properties.sasds)
+			},
+		)
+	},
+)