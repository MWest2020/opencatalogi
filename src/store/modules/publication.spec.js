/* eslint-disable no-console */
import { setActivePinia, createPinia } from 'pinia'

import { usePublicationStore } from './publication.js'
import { Attachment, mockAttachments, mockPublications, Publication } from '../../entities/index.js'

describe(
	'Metadata Store', () => {
		beforeEach(
			() => {
				setActivePinia(createPinia())
			},
		)

		it(
			'sets publication item correctly', () => {
				const store = usePublicationStore()

<<<<<<< HEAD
				store.setPublicationItem(testData[0])

				expect(store.publicationItem).toBeInstanceOf(Publication)
				expect(store.publicationItem).toEqual(testData[0])
				expect(store.publicationItem.validate()).toBe(true)

				store.setPublicationItem(testData[1])

				expect(store.publicationItem).toBeInstanceOf(Publication)
				expect(store.publicationItem).not.toEqual(testData[1])
				expect(store.publicationItem.validate()).toBe(true)

				store.setPublicationItem(testData[2])

				expect(store.publicationItem).toBeInstanceOf(Publication)
				expect(store.publicationItem).toEqual(testData[2])
				expect(store.publicationItem.validate()).toBe(false)
			},
		)
=======
		store.setPublicationItem(mockPublications()[0])

		expect(store.publicationItem).toBeInstanceOf(Publication)
		expect(store.publicationItem).toEqual(mockPublications()[0])
		expect(store.publicationItem.validate().success).toBe(true)

		store.setPublicationItem(mockPublications()[1])

		expect(store.publicationItem).toBeInstanceOf(Publication)
		expect(store.publicationItem).toEqual(mockPublications()[1])
		expect(store.publicationItem.validate().success).toBe(true)

		store.setPublicationItem(mockPublications()[2])

		expect(store.publicationItem).toBeInstanceOf(Publication)
		expect(store.publicationItem).toEqual(mockPublications()[2])
		expect(store.publicationItem.validate().success).toBe(false)
	})
>>>>>>> 549e5bb2

		it(
			'sets publication list correctly', () => {
				const store = usePublicationStore()

<<<<<<< HEAD
				store.setPublicationList(testData)

				expect(store.publicationList).toHaveLength(testData.length)

				expect(store.publicationList[0]).toBeInstanceOf(Publication)
				expect(store.publicationList[0]).toEqual(testData[0])
				expect(store.publicationList[0].validate()).toBe(true)

				expect(store.publicationList[1]).toBeInstanceOf(Publication)
				expect(store.publicationList[1]).not.toEqual(testData[1])
				expect(store.publicationList[1].validate()).toBe(true)

				expect(store.publicationList[2]).toBeInstanceOf(Publication)
				expect(store.publicationList[2]).toEqual(testData[2])
				expect(store.publicationList[2].validate()).toBe(false)
			},
		)
=======
		store.setPublicationList(mockPublications())

		expect(store.publicationList).toHaveLength(mockPublications().length)

		expect(store.publicationList[0]).toBeInstanceOf(Publication)
		expect(store.publicationList[0]).toEqual(mockPublications()[0])
		expect(store.publicationList[0].validate().success).toBe(true)

		expect(store.publicationList[1]).toBeInstanceOf(Publication)
		expect(store.publicationList[1]).toEqual(mockPublications()[1])
		expect(store.publicationList[1].validate().success).toBe(true)

		expect(store.publicationList[2]).toBeInstanceOf(Publication)
		expect(store.publicationList[2]).toEqual(mockPublications()[2])
		expect(store.publicationList[2].validate().success).toBe(false)
	})
>>>>>>> 549e5bb2

		// TODO: fix this
		it(
			'set publication data.data property key correctly', () => {
				const store = usePublicationStore()

				store.setPublicationDataKey('contactPoint')

				expect(store.publicationDataKey).toBe('contactPoint')
			},
		)

		it(
			'set attachment item correctly', () => {
				const store = usePublicationStore()

<<<<<<< HEAD
				store.setAttachmentItem(attachmentTestData[0])

				expect(store.attachmentItem).toBeInstanceOf(Attachment)
				expect(store.attachmentItem).toEqual(attachmentTestData[0])
				expect(store.attachmentItem.validate()).toBe(true)

				store.setAttachmentItem(attachmentTestData[1])

				expect(store.attachmentItem).toBeInstanceOf(Attachment)
				expect(store.attachmentItem).not.toEqual(attachmentTestData[1])
				expect(store.attachmentItem.validate()).toBe(true)

				store.setAttachmentItem(attachmentTestData[2])

				expect(store.attachmentItem).toBeInstanceOf(Attachment)
				expect(store.attachmentItem).toEqual(attachmentTestData[2])
				expect(store.attachmentItem.validate()).toBe(false)
			},
		)
	},
)

const testData = [
	{ // full data
		id: '1',
		reference: 'ref1',
		title: 'test 1',
		summary: 'a short form summary',
		description: 'a really really long description about this catalogus',
		image: 'https://example.com/image.jpg',
		category: 'category1',
		portal: 'portal1',
		catalogi: 'catalogi1',
		metaData: 'meta1',
		publicationDate: '2024-01-01',
		modified: '2024-01-02',
		featured: true,
		organization: [{ name: 'Org1' }],
		data: [{ key: 'value1' }],
		attachments: ['attachment1'],
		attachmentCount: 1,
		schema: 'schema1',
		status: 'status1',
		license: 'MIT',
		themes: 'theme1',
		anonymization: { anonymized: 'yes', results: 'success' },
		language: { code: 'en', level: 'native' },
	},
	{ // partial data
		id: '2',
		reference: 'ref2',
		title: 'test 2',
		summary: 'a short form summary',
		description: 'a really really long description about this catalogus',
		image: 'https://example.com/image.jpg',
		category: 'category2',
		portal: 'portal2',
		catalogi: 'catalogi2',
		metaData: 'meta2',
		publicationDate: '2024-01-01',
		modified: '2024-01-02',
		featured: true,
		organization: [{ name: 'Org1' }],
		data: [{ key: 'value1' }],
		attachments: ['attachment1'],
		attachmentCount: 1,

		themes: 'theme1',
		anonymization: { anonymized: 'yes', results: 'success' },
		language: { code: 'en', level: 'native' },
	},
	{ // invalid data
		id: '3',
		reference: 'ref3',
		title: '',
		summary: 'a short form summary',
		description: 'a really really long description about this catalogus',
		image: 'https://example.com/image.jpg',
		category: 'category3',
		portal: 'portal3',
		catalogi: 'catalogi3',
		metaData: 'meta3',
		publicationDate: '2024-01-01',
		modified: '2024-01-02',
		featured: true,
		organization: [{ name: 'Org1' }],
		data: [{ key: 'value1' }],
		attachments: ['attachment1'],
		attachmentCount: 1,
		schema: 'schema1',
		status: 'status1',
		license: 'MIT',
		themes: 'theme1',
		anonymization: { anonymized: 'yes', results: 'success' },
		language: { code: 'en', level: 'native' },
	},
]

const attachmentTestData = [
	{ // full data
		id: '9044ab1e-cf5a-490a-be74-6be7a0c48a5f',
		reference: 'ref1',
		title: 'test 1',
		summary: 'a short form summary',
		description: 'a really really long description about this catalogus',
		labels: [{ tag: 'tag1' }],
		accessURL: 'https://example.com/access',
		downloadURL: 'https://example.com/download',
		type: 'document',
		extension: 'pdf',
		size: 1024,
		anonymization: { anonymized: 'yes', results: 'success' },
		language: { code: 'en', level: 'native' },
		versionOf: 'v1.0',
		hash: 'abc123',
		published: '2024-01-01',
		modified: '2024-01-02',
		license: 'MIT',
	},
	{ // partial data
		id: 'f849f287-492d-4100-91e1-1c4137f0abb5',
		reference: 'ref2',
		title: 'test 2',
		summary: 'a short form summary',
		description: 'a really really long description about this catalogus',
		labels: [{ tag: 'tag2' }],
		accessURL: 'https://example.com/access',
		downloadURL: 'https://example.com/download',
		type: 'document',
		extension: 'pdf',
		size: 1024,
		anonymization: { anonymized: 'yes', results: 'success' },
		language: { code: 'en', level: 'native' },
		versionOf: 'v1.0',
		license: 'MIT',
	},
	{ // invalid data
		id: 'e193ea6b-1222-44cf-a71c-6ddcc232a79b',
		reference: 'ref3',
		title: '',
		summary: 'a short form summary',
		description: 'a really really long description about this catalogus',
		labels: [{ tag: 'tag3' }],
		accessURL: 'https://example.com/access',
		downloadURL: 'https://example.com/download',
		type: 'document',
		extension: 'pdf',
		size: 1024,
		anonymization: { anonymized: 'yes', results: 'success' },
		language: { code: 'en', level: 'native' },
		versionOf: 'v1.0',
		hash: 'abc123',
		published: '2024-01-01',
		modified: '2024-01-02',
		license: 'MIT',
	},
]
=======
		store.setAttachmentItem(mockAttachments()[0])

		expect(store.attachmentItem).toBeInstanceOf(Attachment)
		expect(store.attachmentItem).toEqual(mockAttachments()[0])
		expect(store.attachmentItem.validate().success).toBe(true)

		store.setAttachmentItem(mockAttachments()[1])

		expect(store.attachmentItem).toBeInstanceOf(Attachment)
		expect(store.attachmentItem).toEqual(mockAttachments()[1])
		expect(store.attachmentItem.validate().success).toBe(true)

		store.setAttachmentItem(mockAttachments()[2])

		expect(store.attachmentItem).toBeInstanceOf(Attachment)
		expect(store.attachmentItem).toEqual(mockAttachments()[2])
		expect(store.attachmentItem.validate().success).toBe(false)
	})
})
>>>>>>> 549e5bb2
<|MERGE_RESOLUTION|>--- conflicted
+++ resolved
@@ -16,27 +16,6 @@
 			'sets publication item correctly', () => {
 				const store = usePublicationStore()
 
-<<<<<<< HEAD
-				store.setPublicationItem(testData[0])
-
-				expect(store.publicationItem).toBeInstanceOf(Publication)
-				expect(store.publicationItem).toEqual(testData[0])
-				expect(store.publicationItem.validate()).toBe(true)
-
-				store.setPublicationItem(testData[1])
-
-				expect(store.publicationItem).toBeInstanceOf(Publication)
-				expect(store.publicationItem).not.toEqual(testData[1])
-				expect(store.publicationItem.validate()).toBe(true)
-
-				store.setPublicationItem(testData[2])
-
-				expect(store.publicationItem).toBeInstanceOf(Publication)
-				expect(store.publicationItem).toEqual(testData[2])
-				expect(store.publicationItem.validate()).toBe(false)
-			},
-		)
-=======
 		store.setPublicationItem(mockPublications()[0])
 
 		expect(store.publicationItem).toBeInstanceOf(Publication)
@@ -55,31 +34,11 @@
 		expect(store.publicationItem).toEqual(mockPublications()[2])
 		expect(store.publicationItem.validate().success).toBe(false)
 	})
->>>>>>> 549e5bb2
 
 		it(
 			'sets publication list correctly', () => {
 				const store = usePublicationStore()
 
-<<<<<<< HEAD
-				store.setPublicationList(testData)
-
-				expect(store.publicationList).toHaveLength(testData.length)
-
-				expect(store.publicationList[0]).toBeInstanceOf(Publication)
-				expect(store.publicationList[0]).toEqual(testData[0])
-				expect(store.publicationList[0].validate()).toBe(true)
-
-				expect(store.publicationList[1]).toBeInstanceOf(Publication)
-				expect(store.publicationList[1]).not.toEqual(testData[1])
-				expect(store.publicationList[1].validate()).toBe(true)
-
-				expect(store.publicationList[2]).toBeInstanceOf(Publication)
-				expect(store.publicationList[2]).toEqual(testData[2])
-				expect(store.publicationList[2].validate()).toBe(false)
-			},
-		)
-=======
 		store.setPublicationList(mockPublications())
 
 		expect(store.publicationList).toHaveLength(mockPublications().length)
@@ -96,7 +55,6 @@
 		expect(store.publicationList[2]).toEqual(mockPublications()[2])
 		expect(store.publicationList[2].validate().success).toBe(false)
 	})
->>>>>>> 549e5bb2
 
 		// TODO: fix this
 		it(
@@ -113,165 +71,6 @@
 			'set attachment item correctly', () => {
 				const store = usePublicationStore()
 
-<<<<<<< HEAD
-				store.setAttachmentItem(attachmentTestData[0])
-
-				expect(store.attachmentItem).toBeInstanceOf(Attachment)
-				expect(store.attachmentItem).toEqual(attachmentTestData[0])
-				expect(store.attachmentItem.validate()).toBe(true)
-
-				store.setAttachmentItem(attachmentTestData[1])
-
-				expect(store.attachmentItem).toBeInstanceOf(Attachment)
-				expect(store.attachmentItem).not.toEqual(attachmentTestData[1])
-				expect(store.attachmentItem.validate()).toBe(true)
-
-				store.setAttachmentItem(attachmentTestData[2])
-
-				expect(store.attachmentItem).toBeInstanceOf(Attachment)
-				expect(store.attachmentItem).toEqual(attachmentTestData[2])
-				expect(store.attachmentItem.validate()).toBe(false)
-			},
-		)
-	},
-)
-
-const testData = [
-	{ // full data
-		id: '1',
-		reference: 'ref1',
-		title: 'test 1',
-		summary: 'a short form summary',
-		description: 'a really really long description about this catalogus',
-		image: 'https://example.com/image.jpg',
-		category: 'category1',
-		portal: 'portal1',
-		catalogi: 'catalogi1',
-		metaData: 'meta1',
-		publicationDate: '2024-01-01',
-		modified: '2024-01-02',
-		featured: true,
-		organization: [{ name: 'Org1' }],
-		data: [{ key: 'value1' }],
-		attachments: ['attachment1'],
-		attachmentCount: 1,
-		schema: 'schema1',
-		status: 'status1',
-		license: 'MIT',
-		themes: 'theme1',
-		anonymization: { anonymized: 'yes', results: 'success' },
-		language: { code: 'en', level: 'native' },
-	},
-	{ // partial data
-		id: '2',
-		reference: 'ref2',
-		title: 'test 2',
-		summary: 'a short form summary',
-		description: 'a really really long description about this catalogus',
-		image: 'https://example.com/image.jpg',
-		category: 'category2',
-		portal: 'portal2',
-		catalogi: 'catalogi2',
-		metaData: 'meta2',
-		publicationDate: '2024-01-01',
-		modified: '2024-01-02',
-		featured: true,
-		organization: [{ name: 'Org1' }],
-		data: [{ key: 'value1' }],
-		attachments: ['attachment1'],
-		attachmentCount: 1,
-
-		themes: 'theme1',
-		anonymization: { anonymized: 'yes', results: 'success' },
-		language: { code: 'en', level: 'native' },
-	},
-	{ // invalid data
-		id: '3',
-		reference: 'ref3',
-		title: '',
-		summary: 'a short form summary',
-		description: 'a really really long description about this catalogus',
-		image: 'https://example.com/image.jpg',
-		category: 'category3',
-		portal: 'portal3',
-		catalogi: 'catalogi3',
-		metaData: 'meta3',
-		publicationDate: '2024-01-01',
-		modified: '2024-01-02',
-		featured: true,
-		organization: [{ name: 'Org1' }],
-		data: [{ key: 'value1' }],
-		attachments: ['attachment1'],
-		attachmentCount: 1,
-		schema: 'schema1',
-		status: 'status1',
-		license: 'MIT',
-		themes: 'theme1',
-		anonymization: { anonymized: 'yes', results: 'success' },
-		language: { code: 'en', level: 'native' },
-	},
-]
-
-const attachmentTestData = [
-	{ // full data
-		id: '9044ab1e-cf5a-490a-be74-6be7a0c48a5f',
-		reference: 'ref1',
-		title: 'test 1',
-		summary: 'a short form summary',
-		description: 'a really really long description about this catalogus',
-		labels: [{ tag: 'tag1' }],
-		accessURL: 'https://example.com/access',
-		downloadURL: 'https://example.com/download',
-		type: 'document',
-		extension: 'pdf',
-		size: 1024,
-		anonymization: { anonymized: 'yes', results: 'success' },
-		language: { code: 'en', level: 'native' },
-		versionOf: 'v1.0',
-		hash: 'abc123',
-		published: '2024-01-01',
-		modified: '2024-01-02',
-		license: 'MIT',
-	},
-	{ // partial data
-		id: 'f849f287-492d-4100-91e1-1c4137f0abb5',
-		reference: 'ref2',
-		title: 'test 2',
-		summary: 'a short form summary',
-		description: 'a really really long description about this catalogus',
-		labels: [{ tag: 'tag2' }],
-		accessURL: 'https://example.com/access',
-		downloadURL: 'https://example.com/download',
-		type: 'document',
-		extension: 'pdf',
-		size: 1024,
-		anonymization: { anonymized: 'yes', results: 'success' },
-		language: { code: 'en', level: 'native' },
-		versionOf: 'v1.0',
-		license: 'MIT',
-	},
-	{ // invalid data
-		id: 'e193ea6b-1222-44cf-a71c-6ddcc232a79b',
-		reference: 'ref3',
-		title: '',
-		summary: 'a short form summary',
-		description: 'a really really long description about this catalogus',
-		labels: [{ tag: 'tag3' }],
-		accessURL: 'https://example.com/access',
-		downloadURL: 'https://example.com/download',
-		type: 'document',
-		extension: 'pdf',
-		size: 1024,
-		anonymization: { anonymized: 'yes', results: 'success' },
-		language: { code: 'en', level: 'native' },
-		versionOf: 'v1.0',
-		hash: 'abc123',
-		published: '2024-01-01',
-		modified: '2024-01-02',
-		license: 'MIT',
-	},
-]
-=======
 		store.setAttachmentItem(mockAttachments()[0])
 
 		expect(store.attachmentItem).toBeInstanceOf(Attachment)
@@ -290,5 +89,4 @@
 		expect(store.attachmentItem).toEqual(mockAttachments()[2])
 		expect(store.attachmentItem.validate().success).toBe(false)
 	})
-})
->>>>>>> 549e5bb2
+})