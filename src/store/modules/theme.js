--- conflicted
+++ resolved
@@ -3,53 +3,6 @@
 import { defineStore } from 'pinia'
 
 export const useThemeStore = defineStore(
-<<<<<<< HEAD
-    'theme', {
-        state: () => ({
-            themeItem: false,
-            themeList: [],
-        }),
-    actions: {
-        setThemeItem(themeItem) {
-            this.themeItem = themeItem && new Theme(themeItem)
-            console.log('Active theme item set to ' + themeItem && themeItem?.id)
-        },
-        setThemeList(themeList) {
-            this.themeList = themeList.map(
-                (themeItem) => new Theme(themeItem),
-            )
-         console.log('Theme list set to ' + themeList.length + ' items')
-        },
-        /* istanbul ignore next */ // ignore this for Jest until moved into a service
-        async refreshThemeList(search = null) {
-            // @todo this might belong in a service?
-            let endpoint = '/index.php/apps/opencatalogi/api/themes'
-            if (search !== null && search !== '') {
-                endpoint = endpoint + '?_search=' + search
-            }
-            return fetch(
-                endpoint, {
-                    method: 'GET',
-                }
-            )
-                .then(
-                    (response) => {
-                    response.json().then(
-                            (data) => {
-                            this.setThemeList(data.results)
-                            }
-                        )
-                    }
-                )
-                .catch(
-                    (err) => {
-                    console.error(err)
-                    }
-                )
-        },
-        },
-    }
-=======
 	'theme', {
 		state: () => ({
 			themeItem: false,
@@ -95,5 +48,4 @@
 			},
 		},
 	},
->>>>>>> 40ed3f86
 )