--- conflicted
+++ resolved
@@ -1,153 +1,137 @@
-<script setup>
-import { store } from '../../store.js'
-</script>
-<template>
-	<NcModal
-		v-if="store.modal === 'deletePublication'"
-		ref="modalRef"
-		@close="store.setModal(false)">
-		<div v-if="success === -1" class="modal__content">
-			<h2>Verwijder publicatie:</h2>
-
-			<div class="deletePublication-info">
-				<h3>{{ publication.title }}</h3>
-				<span>{{ publication.description }}</span>
-			</div>
-
-			<div v-if="loading">
-				<NcLoadingIcon :size="100" />
-			</div>
-
-			<div class="deletePublication-warnings">
-				<p>Weet u zeker dat u de publicatie definitief wilt verwijderen?</p>
-				<p>Let Op: deze actie is onomkeerbaar.</p>
-			</div>
-
-			<div class="deletePublication-buttons">
-				<NcButton type="error" :disabled="loading" @click="deletePublication(store.publicationId)">
-					Delete!
-				</NcButton>
-				<NcButton type="secondary" :disabled="loading" @click="store.setModal(false)">
-					Cancel
-				</NcButton>
-			</div>
-		</div>
-<<<<<<< HEAD
-		<NcLoadingIcon
-			v-if="loading"
-			:size="100" />
-=======
-
-		<div v-if="success !== -1" class="modal__content">
-			<h2>Verwijder publicatie:</h2>
-
-			<div class="deletePublication-warnings">
-				<p v-if="success">
-					Publicatie is met success verwijderd.
-				</p>
-				<p v-if="!success">
-					Er is iets fout gegaan.
-				</p>
-			</div>
-		</div>
->>>>>>> c5edc8fd
-	</NcModal>
-</template>
-
-<script>
-import {
-	NcButton,
-	NcModal,
-	NcLoadingIcon,
-} from '@nextcloud/vue'
-
-export default {
-	name: 'DeletePublicationModal',
-	components: {
-		NcModal,
-		NcButton,
-		NcLoadingIcon,
-	},
-	data() {
-		return {
-			publication: [],
-			hasUpdated: false,
-			loading: false,
-			success: -1,
-		}
-	},
-	updated() {
-		if (store.modal === 'deletePublication' && this.hasUpdated) {
-			if (this.publication === store.publicationItem) return
-			this.hasUpdated = false
-		}
-		if (store.modal === 'deletePublication' && !this.hasUpdated) {
-			this.publication = store.publicationItem
-			this.hasUpdated = true
-
-			// reset state
-			this.loading = false
-			this.success = -1
-		}
-	},
-	methods: {
-		closeModal() {
-			store.modal = false
-		},
-		deletePublication(id) {
-			this.loading = true
-			fetch(
-				`/index.php/apps/opencatalogi/api/publications/${id}`,
-				{
-					method: 'DELETE',
-				},
-			)
-				.then((response) => {
-					if (response.ok === true) this.success = 1
-					else this.success = 0
-
-					setTimeout(() => this.closeModal(), 3000)
-				})
-				.catch((err) => {
-					this.loading = false
-					console.error(err)
-				})
-		},
-	},
-}
-</script>
-
-<style>
-.modal__content {
-  margin: var(--OC-margin-50);
-  text-align: center;
-}
-
-.zaakDetailsContainer {
-  margin-block-start: var(--OC-margin-20);
-  margin-inline-start: var(--OC-margin-20);
-  margin-inline-end: var(--OC-margin-20);
-}
-
-.success {
-  color: green;
-}
-
-.deletePublication-info {
-    margin-block: 1rem 2rem;
-}
-.deletePublication-info > h3 {
-    margin: 0
-}
-
-.deletePublication-warnings {
-    margin-block: 1rem;
-}
-.deletePublication-warnings > * {
-    font-weight: bold;
-}
-
-.deletePublication-buttons {
-    display: flex;
-}
-</style>
+<script setup>
+import { store } from '../../store.js'
+</script>
+<template>
+	<NcModal
+		v-if="store.modal === 'deletePublication'"
+		ref="modalRef"
+		@close="store.setModal(false)">
+		<div v-if="success === -1" class="modal__content">
+			<h2>Verwijder publicatie:</h2>
+
+			<div class="deletePublication-info">
+				<h3>{{ publication.title }}</h3>
+				<span>{{ publication.description }}</span>
+			</div>
+
+			<div v-if="loading">
+				<NcLoadingIcon :size="100" />
+			</div>
+
+			<div class="deletePublication-warnings">
+				<p>Weet u zeker dat u de publicatie definitief wilt verwijderen?</p>
+				<p>Let Op: deze actie is onomkeerbaar.</p>
+			</div>
+
+			<div class="deletePublication-buttons">
+				<NcButton type="error" :disabled="loading" @click="deletePublication(store.publicationId)">
+					Delete!
+				</NcButton>
+				<NcButton type="secondary" :disabled="loading" @click="store.setModal(false)">
+					Cancel
+				</NcButton>
+			</div>
+		</div>
+		<NcLoadingIcon
+			v-if="loading"
+			:size="100" />
+	</NcModal>
+</template>
+
+<script>
+import {
+	NcButton,
+	NcModal,
+	NcLoadingIcon,
+} from '@nextcloud/vue'
+
+export default {
+	name: 'DeletePublicationModal',
+	components: {
+		NcModal,
+		NcButton,
+		NcLoadingIcon,
+	},
+	data() {
+		return {
+			publication: [],
+			hasUpdated: false,
+			loading: false,
+			success: -1,
+		}
+	},
+	updated() {
+		if (store.modal === 'deletePublication' && this.hasUpdated) {
+			if (this.publication === store.publicationItem) return
+			this.hasUpdated = false
+		}
+		if (store.modal === 'deletePublication' && !this.hasUpdated) {
+			this.publication = store.publicationItem
+			this.hasUpdated = true
+
+			// reset state
+			this.loading = false
+			this.success = -1
+		}
+	},
+	methods: {
+		closeModal() {
+			store.modal = false
+		},
+		deletePublication(id) {
+			this.loading = true
+			fetch(
+				`/index.php/apps/opencatalogi/api/publications/${id}`,
+				{
+					method: 'DELETE',
+				},
+			)
+				.then((response) => {
+					if (response.ok === true) this.success = 1
+					else this.success = 0
+
+					setTimeout(() => this.closeModal(), 3000)
+				})
+				.catch((err) => {
+					this.loading = false
+					console.error(err)
+				})
+		},
+	},
+}
+</script>
+
+<style>
+.modal__content {
+  margin: var(--OC-margin-50);
+  text-align: center;
+}
+
+.zaakDetailsContainer {
+  margin-block-start: var(--OC-margin-20);
+  margin-inline-start: var(--OC-margin-20);
+  margin-inline-end: var(--OC-margin-20);
+}
+
+.success {
+  color: green;
+}
+
+.deletePublication-info {
+    margin-block: 1rem 2rem;
+}
+.deletePublication-info > h3 {
+    margin: 0
+}
+
+.deletePublication-warnings {
+    margin-block: 1rem;
+}
+.deletePublication-warnings > * {
+    font-weight: bold;
+}
+
+.deletePublication-buttons {
+    display: flex;
+}
+</style>