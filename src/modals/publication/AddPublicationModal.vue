<script setup>
import { metadataStore, navigationStore, publicationStore, catalogiStore } from '../../store/store.js'
</script>

<template>
	<NcDialog v-if="navigationStore.modal === 'publicationAdd'"
		name="Publicatie toevoegen"
		size="normal"
		:can-close="false">
		<div v-if="success !== null || error">
			<NcNoteCard v-if="success" type="success">
				<p>Publicatie succesvol aangemaakt</p>
			</NcNoteCard>
			<NcNoteCard v-if="!success" type="error">
				<p>Er is iets fout gegaan bij het aanmaken van Publicatie</p>
			</NcNoteCard>
			<NcNoteCard v-if="error" type="error">
				<p>{{ error }}</p>
			</NcNoteCard>
		</div>

		<template #actions>
			<NcButton v-if="catalogi?.value?.id && !metaData?.value?.id"
				:disabled="loading"
				@click="catalogi.value = null">
				<template #icon>
					<ArrowLeft :size="20" />
				</template>
				Terug naar Catalogi
			</NcButton>
			<NcButton v-if="catalogi.value?.id && metaData.value?.id"
				:disabled="loading"
				@click="metaData.value = null">
				<template #icon>
					<ArrowLeft :size="20" />
				</template>
				Terug naar publicatie type
			</NcButton>
			<NcButton
				@click="navigationStore.setModal(false)">
				<template #icon>
					<Cancel :size="20" />
				</template>
				{{ success ? 'Sluiten' : 'Annuleer' }}
			</NcButton>
			<NcButton
				@click="openLink('https://conduction.gitbook.io/opencatalogi-nextcloud/gebruikers/publicaties', '_blank')">
				<template #icon>
					<Help :size="20" />
				</template>
				Help
			</NcButton>
			<NcButton v-if="success === null"
				:disabled="!inputValidation.success || loading"
				type="primary"
				@click="addPublication()">
				<template #icon>
					<NcLoadingIcon v-if="loading" :size="20" />
					<Plus v-if="!loading" :size="20" />
				</template>
				Toevoegen
			</NcButton>
		</template>

		<div class="formContainer">
			<div v-if="catalogi?.value?.id && success === null">
				<b>Catalogus:</b> {{ catalogi.value.label }}
				<NcButton @click="catalogi.value = null">
					Catalogus wijzigen
				</NcButton>
			</div>
			<div v-if=" metaData.value?.id && success === null">
				<b>Publicatietype:</b> {{ metaData.value.label }}
				<NcButton @click="metaData.value = null">
					Publicatietype wijzigen
				</NcButton>
			</div>
			<div v-if="success === null" class="form-group">
				<!-- STAGE 1 -->
				<div v-if="!catalogi?.value?.id">
					<p>Publicaties horen in een <a @click="openLink('https://conduction.gitbook.io/opencatalogi-nextcloud/beheerders/catalogi', '_blank')">catalogus</a>, aan welke catlogus wilt u deze publicatie toevoegen?</p>
					<NcSelect v-bind="catalogi"
						v-model="catalogi.value"
						input-label="Catalogus*"
						:loading="catalogiLoading"
						:disabled="publicationLoading"
						required />
				</div>
				<!-- STAGE 2 -->
				<div v-if="catalogi?.value?.id && !metaData?.value?.id">
					<p>Publicaties worden gedefineerd door <a @click="openLink('https://conduction.gitbook.io/opencatalogi-nextcloud/beheerders/metadata', '_blank')">publicatie typen</a>, van welk publicatie type wit u een publicatie aanmaken?</p>
					<NcSelect v-bind="filteredMetadataOptions"
						v-model="metaData.value"
						input-label="Publicatie type*"
						:loading="metaDataLoading"
						:disabled="publicationLoading"
						required />
				</div>
				<!-- STAGE 3 -->
				<div v-if="catalogi.value?.id && metaData.value?.id">
					<NcTextField :disabled="loading"
<<<<<<< HEAD
						label="Titel *"
						:value.sync="publication.title"
						:error="!!inputValidation.fieldErrors?.['title']"
						:helper-text="inputValidation.fieldErrors?.['title']?.[0]" />
=======
						label="Titel*"
						required
						:value.sync="publication.title" />
>>>>>>> 70897733
					<NcTextField :disabled="loading"
						label="Samenvatting*"
						required
						:value.sync="publication.summary"
						:error="!!inputValidation.fieldErrors?.['summary']"
						:helper-text="inputValidation.fieldErrors?.['summary']?.[0]" />
					<NcTextArea :disabled="loading"
						label="Beschrijving"
						:value.sync="publication.description"
						:error="!!inputValidation.fieldErrors?.['description']"
						:helper-text="inputValidation.fieldErrors?.['description']?.[0]" />
					<NcTextField :disabled="loading"
						label="Reference"
						:value.sync="publication.reference"
						:error="!!inputValidation.fieldErrors?.['reference']"
						:helper-text="inputValidation.fieldErrors?.['reference']?.[0]" />
					<NcTextField :disabled="loading"
						label="Categorie"
						:value.sync="publication.category"
						:error="!!inputValidation.fieldErrors?.['category']"
						:helper-text="inputValidation.fieldErrors?.['category']?.[0]" />
					<NcTextField :disabled="loading"
						label="Portaal"
						:value.sync="publication.portal"
						:error="!!inputValidation.fieldErrors?.['portal']"
						:helper-text="inputValidation.fieldErrors?.['portal']?.[0]" />
					<span>
						<p>Publicatie datum</p>
						<NcDateTimePicker v-model="publication.published"
							:disabled="loading"
							label="Publicatie datum" />
					</span>
					<span class="APM-horizontal">
						<NcCheckboxRadioSwitch :disabled="loading"
							label="Featured"
							:checked.sync="publication.featured">
							Uitgelicht
						</NcCheckboxRadioSwitch>
					</span>
					<NcTextField :disabled="loading"
						label="Image"
						:value.sync="publication.image"
						:error="!!inputValidation.fieldErrors?.['image']"
						:helper-text="inputValidation.fieldErrors?.['image']?.[0]" />
					<b>Juridisch</b>
					<NcTextField :disabled="loading"
						label="Licentie"
						:value.sync="publication.license"
						:error="!!inputValidation.fieldErrors?.['license']"
						:helper-text="inputValidation.fieldErrors?.['license']?.[0]" />
				</div>
			</div>
		</div>
	</NcDialog>
</template>

<script>
import {
	NcButton,
	NcDialog,
	NcTextField,
	NcTextArea,
	NcSelect,
	NcLoadingIcon,
	NcCheckboxRadioSwitch,
	NcNoteCard,
	NcDateTimePicker,
} from '@nextcloud/vue'

import Plus from 'vue-material-design-icons/Plus.vue'
import Help from 'vue-material-design-icons/Help.vue'
import Cancel from 'vue-material-design-icons/Cancel.vue'
import ArrowLeft from 'vue-material-design-icons/ArrowLeft.vue'
import { Publication } from '../../entities/index.js'

export default {
	name: 'AddPublicationModal',
	components: {
		NcDialog,
		NcTextField,
		NcTextArea,
		NcButton,
		NcSelect,
		NcLoadingIcon,
		NcCheckboxRadioSwitch,
		NcNoteCard,
		NcDateTimePicker,
		// Icons
		Plus,
		Help,
		Cancel,
		ArrowLeft,
	},
	data() {
		return {
			publication: {
				title: '',
				summary: '',
				description: '',
				reference: '',
				license: '',
				featured: false,
				portal: '',
				category: '',
				published: new Date(),
				image: '',
				data: {},
			},
			catalogiList: [], // this is the entire dataset of catalogi
			catalogi: {},
			metaDataList: [], // this is the entire dataset of metadata
			metaData: {},
			errorCode: '',
			catalogiLoading: false,
			metaDataLoading: false,
			publicationLoading: false,
			hasUpdated: false,
			loading: false,
			success: null,
			error: false,
			dataIsValidJson: false,
			attachmentsIsValidJson: false,
		}
	},
	computed: {
		filteredMetadataOptions() {
			if (!this.catalogiList?.length) return {}
			if (!this.catalogi?.options?.length) return {}
			if (!this.catalogi?.value.id) return {}
			if (!this.metaDataList?.length) return {}

			// step 1: get the selected catalogus from the catalogi dropdown
			const selectedCatalogus = this.catalogiList
				.filter((catalogus) => catalogus.id.toString() === this.catalogi.value.id.toString())[0]

			// step 2: get the full metadata's from the metadataIds
			const filteredMetadata = this.metaDataList
				.filter((metadata) => selectedCatalogus.metadata.includes(metadata.source))

			return {
				options: filteredMetadata.map((metaData) => ({
					id: metaData.id,
					source: metaData.source,
					label: metaData.title,
				})),
			}
		},
		inputValidation() {
			const testClass = new Publication({
				...this.publication,
				catalogi: this.catalogi.value?.id,
				metaData: this.metaData.value?.source,
				published: this.publication.published.toISOString(),
				schema: 'https://sadanduseless.b-cdn.net/wp-content/uploads/2018/11/funny-cat-closeup3.jpg',
			})

			const result = testClass.validate()

			return {
				success: result.success,
				fieldErrors: result?.error?.formErrors?.fieldErrors || {},
			}
		},
	},
	watch: {
		data: {
			handler(data) {
				this.dataIsValidJson = this.isJsonString(data)
			},
			deep: true,
		},
		attachments: {
			handler(attachments) {
				this.attachmentsIsValidJson = this.isJsonString(attachments)
			},
			deep: true,
		},
	},
	updated() {
		if (navigationStore.modal === 'publicationAdd' && !this.hasUpdated) {
			this.fetchCatalogi()
			this.fetchMetaData()
			this.hasUpdated = true
		}
	},
	methods: {
		fetchCatalogi() {
			this.catalogiLoading = true

			catalogiStore.getAllCatalogi()
				.then(({ response, data }) => {

					this.catalogiList = data

					const selectedCatalogus = navigationStore.getTransferData() !== 'ignore selectedCatalogus'
						? data.filter((catalogus) => catalogus.id.toString() === navigationStore.selectedCatalogus.toString())[0]
						: null

					this.catalogi = {
						options: Object.entries(data).map((catalog) => ({
							id: catalog[1].id,
							label: catalog[1].title,
						})),
						value: selectedCatalogus
							? {
								id: selectedCatalogus.id,
								label: selectedCatalogus.title,
							}
							: null,
					}

					this.catalogiLoading = false
				})
				.catch((err) => {
					console.error(err)
					this.catalogiLoading = false
				})
		},
		fetchMetaData() {
			this.metaDataLoading = true

			metadataStore.getAllMetadata()
				.then(({ data }) => {
					this.metaDataList = data

					this.metaDataLoading = false
				})
		},
		isJsonString(str) {
			try {
				JSON.parse(str)
			} catch (e) {
				return false
			}
			return true
		},
		addPublication() {
			this.loading = true
			this.error = false

			const publicationItem = new Publication({
				...this.publication,
				catalogi: this.catalogi.value.id,
				metaData: this.metaData.value.source,
				published: this.publication.published.toISOString(),
				schema: 'https://sadanduseless.b-cdn.net/wp-content/uploads/2018/11/funny-cat-closeup3.jpg',
			})

			publicationStore.addPublication(publicationItem)
				.then((response) => {
					this.loading = false
					this.success = response.ok

					navigationStore.setSelected('publication')
					// Wait for the user to read the feedback then close the model
					const self = this
					setTimeout(function() {
						self.closeModal()
					}, 2000)
				})
				.catch((err) => {
					this.error = err
					this.loading = false
					this.hasUpdated = false
				})
		},
		closeModal() {
			this.success = null
			navigationStore.selectedCatalogus && navigationStore.setSelected('publication')
			navigationStore.setModal(false)
			this.publication = {
				title: '',
				summary: '',
				description: '',
				reference: '',
				license: '',
				featured: false,
				portal: '',
				category: '',
				published: new Date(),
				image: '',
				data: {},
			}
			this.catalogi = {}
			this.metaData = {}
			this.hasUpdated = false
		},
		openLink(url, type = '') {
			window.open(url, type)
		},
	},
}
</script>

<style>
.modal__content {
	margin: var(--OC-margin-50);
	text-align: center;
}

.formContainer>* {
	margin-block-end: 10px;
}

.selectGrid {
	display: grid;
	grid-gap: 5px;
	grid-template-columns: 1fr 1fr;
}

.zaakDetailsContainer {
	margin-block-start: var(--OC-margin-20);
	margin-inline-start: var(--OC-margin-20);
	margin-inline-end: var(--OC-margin-20);
}

.success {
	color: green;
}

.APM-horizontal {
    display: flex;
    gap: 4px;
    flex-direction: row;
    align-items: center;
}

.apm-submit-button {
    margin-block-start: 1rem
}
</style><|MERGE_RESOLUTION|>--- conflicted
+++ resolved
@@ -99,16 +99,10 @@
 				<!-- STAGE 3 -->
 				<div v-if="catalogi.value?.id && metaData.value?.id">
 					<NcTextField :disabled="loading"
-<<<<<<< HEAD
-						label="Titel *"
+						label="Titel*"
 						:value.sync="publication.title"
 						:error="!!inputValidation.fieldErrors?.['title']"
 						:helper-text="inputValidation.fieldErrors?.['title']?.[0]" />
-=======
-						label="Titel*"
-						required
-						:value.sync="publication.title" />
->>>>>>> 70897733
 					<NcTextField :disabled="loading"
 						label="Samenvatting*"
 						required
