--- conflicted
+++ resolved
@@ -23,17 +23,11 @@
 					</div>
 					<div class="form-group">
 						<NcSelect v-bind="metaData"
-<<<<<<< HEAD
-								  v-model="metaData.value"
-								  :loading="metaDataLoading"
-								  required />
-=======
 							v-model="metaData.value"
 							input-label="MetaData"
 							:loading="metaDataLoading"
 							:disabled="publicationLoading"
 							required />
->>>>>>> 9b824608
 					</div>
 				</div>
 				<div class="form-group">
