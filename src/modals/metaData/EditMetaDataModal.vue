<<<<<<< HEAD
<script setup>
import { navigationStore, metadataStore } from '../../store/store.js'
</script>

<template>
	<NcModal v-if="navigationStore.modal === 'editMetaData'"
		ref="modalRef"
		label-id="editMetaDataModal"
		@close="navigationStore.setModal(false)">
		<div class="modal__content">
			<h2>MetaData bewerken</h2>
			<div v-if="success !== null || error">
				<NcNoteCard v-if="success" type="success">
					<p>Metadata succesvol bewerkt</p>
				</NcNoteCard>
				<NcNoteCard v-if="!success" type="error">
					<p>Er is iets fout gegaan bij het bewerken van metadata</p>
				</NcNoteCard>
				<NcNoteCard v-if="error" type="error">
					<p>{{ error }}</p>
				</NcNoteCard>
			</div>
			<div v-if="success == null" class="form-group">
				<NcTextField label="Titel" :disabled="loading" :value.sync="metadataStore.metaDataItem.title" />
				<NcTextField label="Versie" :disabled="loading" :value.sync="metadataStore.metaDataItem.version" />
				<NcTextArea label="Beschrijving" :disabled="loading" :value.sync="metadataStore.metaDataItem.description" />
				<NcTextField label="vereisten (splits op ,)" :value.sync="metadataStore.metaDataItem.required" />
			</div>
			<NcButton
				v-if="success == null"
				:disabled="!metadataStore.metaDataItem.title || loading"
				type="primary"
				@click="editMetaData">
				<template #icon>
					<NcLoadingIcon v-if="loading" :size="20" />
					<ContentSaveOutline v-if="!loading" :size="20" />
				</template>
				Opslaan
			</NcButton>
		</div>
	</NcModal>
</template>

<script>
import { NcButton, NcModal, NcTextField, NcTextArea, NcLoadingIcon, NcNoteCard } from '@nextcloud/vue'
import ContentSaveOutline from 'vue-material-design-icons/ContentSaveOutline.vue'

export default {
	name: 'EditMetaDataModal',
	components: {
		NcModal,
		NcTextField,
		NcTextArea,
		NcButton,
		NcLoadingIcon,
		NcNoteCard,
		// Icons
		ContentSaveOutline,
	},
	data() {
		return {

			loading: false,
			success: null,
			error: false,
		}
	},
	methods: {
		fetchData(id) {
			this.loading = true
			fetch(
				`/index.php/apps/opencatalogi/api/metadata/${id}`,
				{
					method: 'GET',
				},
			)
				.then((response) => {
					response.json().then((data) => {
						metadataStore.setMetaDataItem(data)
					})
					this.loading = false
				})
				.catch((err) => {
					this.error = err
					this.loading = false
				})
		},
		editMetaData() {
			this.loading = true
			fetch(
				`/index.php/apps/opencatalogi/api/metadata/${metadataStore.metaDataItem?.id}`,
				{
					method: 'PUT',
					headers: {
						'Content-Type': 'application/json',
					},
					body: JSON.stringify({
						...metadataStore.metaDataItem,
						required: metadataStore.metaDataItem.required.split(/, */g),
					}),
				},
			).then((response) => {
				this.loading = false
				this.success = response.ok
				// Lets refresh the catalogiList
				metadataStore.refreshMetaDataList()
				response.json().then((data) => {
					metadataStore.setMetaDataItem(data)
				})
				navigationStore.setSelected('metaData')
				// Wait for the user to read the feedback then close the model
				const self = this
				setTimeout(function() {
					self.success = null
					navigationStore.setModal(false)
				}, 2000)
			}).catch((err) => {
				this.error = err
				this.loading = false
			})
		},
	},
}
</script>

<style>
.modal__content {
    margin: var(--OC-margin-50);
    text-align: center;
}

.zaakDetailsContainer {
    margin-block-start: var(--OC-margin-20);
    margin-inline-start: var(--OC-margin-20);
    margin-inline-end: var(--OC-margin-20);
}

.success {
    color: green;
}
</style>
=======
<script setup>
import { navigationStore, metadataStore } from '../../store/store.js'
</script>

<template>
	<NcModal v-if="navigationStore.modal === 'editMetaData'"
		ref="modalRef"
		label-id="editMetaDataModal"
		@close="navigationStore.setModal(false)">
		<div class="modal__content">
			<h2>MetaData bewerken</h2>
			<div v-if="success !== null || error">
				<NcNoteCard v-if="success" type="success">
					<p>Metadata succesvol bewerkt</p>
				</NcNoteCard>
				<NcNoteCard v-if="!success" type="error">
					<p>Er is iets fout gegaan bij het bewerken van metadata</p>
				</NcNoteCard>
				<NcNoteCard v-if="error" type="error">
					<p>{{ error }}</p>
				</NcNoteCard>
			</div>
			<div v-if="success == null" class="form-group">
				<NcTextField label="Titel" :disabled="loading" :value.sync="metadataStore.metaDataItem.title" />
				<NcTextField label="Versie" :disabled="loading" :value.sync="metadataStore.metaDataItem.version" />
				<NcTextArea label="Beschrijving" :disabled="loading" :value.sync="metadataStore.metaDataItem.description" />
				<NcTextField label="vereisten (splits op ,)" :value.sync="metadataRequired" />
			</div>
			<NcButton
				v-if="success == null"
				:disabled="!metadataStore.metaDataItem.title || loading"
				type="primary"
				@click="editMetaData">
				<template #icon>
					<NcLoadingIcon v-if="loading" :size="20" />
					<ContentSaveOutline v-if="!loading" :size="20" />
				</template>
				Opslaan
			</NcButton>
		</div>
	</NcModal>
</template>

<script>
import { NcButton, NcModal, NcTextField, NcTextArea, NcLoadingIcon, NcNoteCard } from '@nextcloud/vue'
import ContentSaveOutline from 'vue-material-design-icons/ContentSaveOutline.vue'

export default {
	name: 'EditMetaDataModal',
	components: {
		NcModal,
		NcTextField,
		NcTextArea,
		NcButton,
		NcLoadingIcon,
		NcNoteCard,
		// Icons
		ContentSaveOutline,
	},
	data() {
		return {
			loading: false,
			success: null,
			error: false,
			metadataRequired: '',
		}
	},
	methods: {
		fetchData(id) {
			this.loading = true
			fetch(
				`/index.php/apps/opencatalogi/api/metadata/${id}`,
				{
					method: 'GET',
				},
			)
				.then((response) => {
					response.json().then((data) => {
						metadataStore.setMetaDataItem(data)
						this.metadataRequired = data.required.toString()
					})
					this.loading = false
				})
				.catch((err) => {
					this.error = err
					this.loading = false
				})
		},
		editMetaData() {
			this.loading = true
			fetch(
				`/index.php/apps/opencatalogi/api/metadata/${metadataStore.metaDataItem?.id}`,
				{
					method: 'PUT',
					headers: {
						'Content-Type': 'application/json',
					},
					body: JSON.stringify({
						...metadataStore.metaDataItem,
						required: this.metadataRequired.split(/, */g),
					}),
				},
			).then((response) => {
				this.loading = false
				this.success = response.ok
				// Lets refresh the catalogiList
				metadataStore.refreshMetaDataList()
				response.json().then((data) => {
					metadataStore.setMetaDataItem(data)
				})
				navigationStore.setSelected('metaData')
				// Wait for the user to read the feedback then close the model
				const self = this
				setTimeout(function() {
					self.success = null
					navigationStore.setModal(false)
				}, 2000)
			}).catch((err) => {
				this.error = err
				this.loading = false
			})
		},
	},
}
</script>

<style>
.modal__content {
    margin: var(--OC-margin-50);
    text-align: center;
}

.zaakDetailsContainer {
    margin-block-start: var(--OC-margin-20);
    margin-inline-start: var(--OC-margin-20);
    margin-inline-end: var(--OC-margin-20);
}

.success {
    color: green;
}
</style>
>>>>>>> 549e5bb2
<|MERGE_RESOLUTION|>--- conflicted
+++ resolved
@@ -1,146 +1,3 @@
-<<<<<<< HEAD
-<script setup>
-import { navigationStore, metadataStore } from '../../store/store.js'
-</script>
-
-<template>
-	<NcModal v-if="navigationStore.modal === 'editMetaData'"
-		ref="modalRef"
-		label-id="editMetaDataModal"
-		@close="navigationStore.setModal(false)">
-		<div class="modal__content">
-			<h2>MetaData bewerken</h2>
-			<div v-if="success !== null || error">
-				<NcNoteCard v-if="success" type="success">
-					<p>Metadata succesvol bewerkt</p>
-				</NcNoteCard>
-				<NcNoteCard v-if="!success" type="error">
-					<p>Er is iets fout gegaan bij het bewerken van metadata</p>
-				</NcNoteCard>
-				<NcNoteCard v-if="error" type="error">
-					<p>{{ error }}</p>
-				</NcNoteCard>
-			</div>
-			<div v-if="success == null" class="form-group">
-				<NcTextField label="Titel" :disabled="loading" :value.sync="metadataStore.metaDataItem.title" />
-				<NcTextField label="Versie" :disabled="loading" :value.sync="metadataStore.metaDataItem.version" />
-				<NcTextArea label="Beschrijving" :disabled="loading" :value.sync="metadataStore.metaDataItem.description" />
-				<NcTextField label="vereisten (splits op ,)" :value.sync="metadataStore.metaDataItem.required" />
-			</div>
-			<NcButton
-				v-if="success == null"
-				:disabled="!metadataStore.metaDataItem.title || loading"
-				type="primary"
-				@click="editMetaData">
-				<template #icon>
-					<NcLoadingIcon v-if="loading" :size="20" />
-					<ContentSaveOutline v-if="!loading" :size="20" />
-				</template>
-				Opslaan
-			</NcButton>
-		</div>
-	</NcModal>
-</template>
-
-<script>
-import { NcButton, NcModal, NcTextField, NcTextArea, NcLoadingIcon, NcNoteCard } from '@nextcloud/vue'
-import ContentSaveOutline from 'vue-material-design-icons/ContentSaveOutline.vue'
-
-export default {
-	name: 'EditMetaDataModal',
-	components: {
-		NcModal,
-		NcTextField,
-		NcTextArea,
-		NcButton,
-		NcLoadingIcon,
-		NcNoteCard,
-		// Icons
-		ContentSaveOutline,
-	},
-	data() {
-		return {
-
-			loading: false,
-			success: null,
-			error: false,
-		}
-	},
-	methods: {
-		fetchData(id) {
-			this.loading = true
-			fetch(
-				`/index.php/apps/opencatalogi/api/metadata/${id}`,
-				{
-					method: 'GET',
-				},
-			)
-				.then((response) => {
-					response.json().then((data) => {
-						metadataStore.setMetaDataItem(data)
-					})
-					this.loading = false
-				})
-				.catch((err) => {
-					this.error = err
-					this.loading = false
-				})
-		},
-		editMetaData() {
-			this.loading = true
-			fetch(
-				`/index.php/apps/opencatalogi/api/metadata/${metadataStore.metaDataItem?.id}`,
-				{
-					method: 'PUT',
-					headers: {
-						'Content-Type': 'application/json',
-					},
-					body: JSON.stringify({
-						...metadataStore.metaDataItem,
-						required: metadataStore.metaDataItem.required.split(/, */g),
-					}),
-				},
-			).then((response) => {
-				this.loading = false
-				this.success = response.ok
-				// Lets refresh the catalogiList
-				metadataStore.refreshMetaDataList()
-				response.json().then((data) => {
-					metadataStore.setMetaDataItem(data)
-				})
-				navigationStore.setSelected('metaData')
-				// Wait for the user to read the feedback then close the model
-				const self = this
-				setTimeout(function() {
-					self.success = null
-					navigationStore.setModal(false)
-				}, 2000)
-			}).catch((err) => {
-				this.error = err
-				this.loading = false
-			})
-		},
-	},
-}
-</script>
-
-<style>
-.modal__content {
-    margin: var(--OC-margin-50);
-    text-align: center;
-}
-
-.zaakDetailsContainer {
-    margin-block-start: var(--OC-margin-20);
-    margin-inline-start: var(--OC-margin-20);
-    margin-inline-end: var(--OC-margin-20);
-}
-
-.success {
-    color: green;
-}
-</style>
-=======
 <script setup>
 import { navigationStore, metadataStore } from '../../store/store.js'
 </script>
@@ -282,5 +139,4 @@
 .success {
     color: green;
 }
-</style>
->>>>>>> 549e5bb2
+</style>