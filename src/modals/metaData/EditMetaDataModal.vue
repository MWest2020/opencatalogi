--- conflicted
+++ resolved
@@ -34,12 +34,7 @@
 					:error="!!inputValidation.fieldErrors?.['version']"
 					:helper-text="inputValidation.fieldErrors?.['version']?.[0]" />
 				<NcTextField
-<<<<<<< HEAD
-					label="Samenvatting *"
-=======
 					label="Samenvatting*"
-					required="true"
->>>>>>> 70897733
 					:disabled="loading"
 					:value.sync="metadata.summary"
 					:error="!!inputValidation.fieldErrors?.['summary']"
