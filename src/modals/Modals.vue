--- conflicted
+++ resolved
@@ -25,15 +25,10 @@
 		<EditOrganizationModal />
 		<AddThemeModal />
 		<EditThemeModal />
-<<<<<<< HEAD
-		<AddPageModal />
-		<EditPageModal />
+		<PageForm v-if="navigationStore.modal === 'pageForm'" />
+		<AddPageContentsModal v-if="navigationStore.modal === 'addPageContents'" />
 		<EditMenuModal />
 		<DeleteMenuModal />
-=======
-		<PageForm v-if="navigationStore.modal === 'pageForm'" />
-		<AddPageContentsModal v-if="navigationStore.modal === 'addPageContents'" />
->>>>>>> 5c64cb82
 	</div>
 </template>
 
@@ -60,16 +55,11 @@
 import EditPublicationDataModal from './publicationData/EditPublicationDataModal.vue'
 import AddThemeModal from './theme/AddThemeModal.vue'
 import EditThemeModal from './theme/EditThemeModal.vue'
-<<<<<<< HEAD
-import AddPageModal from './page/AddPageModal.vue'
-import EditPageModal from './page/EditPageModal.vue'
+import PageForm from './page/PageForm.vue'
+import AddPageContentsModal from './pageContents/AddPageContents.vue'
 import EditMenuModal from './menu/EditMenuModal.vue'
 import DeleteMenuModal from './menu/DeleteMenuModal.vue'
-=======
-import PageForm from './page/PageForm.vue'
-import AddPageContentsModal from './pageContents/AddPageContents.vue'
 
->>>>>>> 5c64cb82
 /**
  * Component that contains all modals used in the application
  */
@@ -96,15 +86,10 @@
 		EditOrganizationModal,
 		AddThemeModal,
 		EditThemeModal,
-<<<<<<< HEAD
-		AddPageModal,
-		EditPageModal,
+		PageForm,
+		AddPageContentsModal,
 		EditMenuModal,
 		DeleteMenuModal,
-=======
-		PageForm,
-		AddPageContentsModal,
->>>>>>> 5c64cb82
 	},
 }
 </script>