--- conflicted
+++ resolved
@@ -36,15 +36,11 @@
 				<NcTextArea :disabled="loading"
 					label="Beschrijving"
 					maxlength="255"
-<<<<<<< HEAD
 					:value.sync="publicationStore.attachmentItem.description"
 					:error="!!inputValidation.fieldErrors?.['description']"
 					:helper-text="inputValidation.fieldErrors?.['description']?.[0]" />
-=======
-					:value.sync="publicationStore.attachmentItem.description" />
 				<NcSelect v-bind="labelOptions"
 					v-model="publicationStore.attachmentItem.labels" />
->>>>>>> 7c55137f
 				<NcTextField :disabled="loading"
 					label="Toegangs URL"
 					maxlength="255"
