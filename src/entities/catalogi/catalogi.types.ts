--- conflicted
+++ resolved
@@ -5,19 +5,6 @@
     description: string
     image: string
     listed: boolean
-<<<<<<< HEAD
     organisation: string
-=======
-    organisation: {
-        id: string
-        title: string
-        summary: string
-        description: string
-        oin: string
-        tooi: string
-        rsin: string
-        pki: string
-    }
     metadata: string[]
->>>>>>> 8a4ae6f6
 }