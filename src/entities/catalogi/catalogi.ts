import { SafeParseReturnType, z } from 'zod'
import { TCatalogi } from './catalogi.types'

export class Catalogi implements TCatalogi {

	public id: string
	public title: string
	public summary: string
	public description: string
	public image: string
	public listed: boolean
	public organisation: string

	public metadata: string[]

	constructor(data: TCatalogi) {
		this.hydrate(data)
	}

	/* istanbul ignore next */ // Jest does not recognize the code coverage of these 2 methods
	private hydrate(data: TCatalogi) {
		this.id = data?.id?.toString() || ''
		this.title = data?.title || ''
		this.summary = data?.summary || ''
		this.description = data?.description || ''
		this.image = data?.image || ''
		this.listed = data?.listed || false
<<<<<<< HEAD
		this.organisation = data.organisation || ''
=======
		this.organisation = data.organisation || {
			id: '',
			title: '',
			summary: '',
			description: '',
			oin: '',
			tooi: '',
			rsin: '',
			pki: '',
		}
		this.metadata = (Array.isArray(data.metadata) && data.metadata) || []
>>>>>>> 8a4ae6f6
	}

	/* istanbul ignore next */
	public validate(): SafeParseReturnType<TCatalogi, unknown> {
		// https://conduction.stoplight.io/docs/open-catalogi/l89lv7ocvq848-create-catalog
		const schema = z.object({
			title: z.string().min(1).max(255), // .min(1) on a string functionally works the same as a nonEmpty check (SHOULD NOT BE COMBINED WITH .OPTIONAL())
			summary: z.string().min(1).max(255),
			description: z.string().max(2555),
			image: z.string().max(255),
			listed: z.boolean(),
<<<<<<< HEAD
			organisation: z.string(),
=======
			organisation: z.object({
				title: z.string(),
				summary: z.string(),
				description: z.string(),
				oin: z.string(),
				tooi: z.string(),
				rsin: z.string(),
				pki: z.string(),
			}),
			metadata: z.string().array(),
>>>>>>> 8a4ae6f6
		})

		const result = schema.safeParse({
			...this,
		})

		return result
	}

}<|MERGE_RESOLUTION|>--- conflicted
+++ resolved
@@ -25,21 +25,8 @@
 		this.description = data?.description || ''
 		this.image = data?.image || ''
 		this.listed = data?.listed || false
-<<<<<<< HEAD
 		this.organisation = data.organisation || ''
-=======
-		this.organisation = data.organisation || {
-			id: '',
-			title: '',
-			summary: '',
-			description: '',
-			oin: '',
-			tooi: '',
-			rsin: '',
-			pki: '',
-		}
 		this.metadata = (Array.isArray(data.metadata) && data.metadata) || []
->>>>>>> 8a4ae6f6
 	}
 
 	/* istanbul ignore next */
@@ -51,20 +38,8 @@
 			description: z.string().max(2555),
 			image: z.string().max(255),
 			listed: z.boolean(),
-<<<<<<< HEAD
 			organisation: z.string(),
-=======
-			organisation: z.object({
-				title: z.string(),
-				summary: z.string(),
-				description: z.string(),
-				oin: z.string(),
-				tooi: z.string(),
-				rsin: z.string(),
-				pki: z.string(),
-			}),
 			metadata: z.string().array(),
->>>>>>> 8a4ae6f6
 		})
 
 		const result = schema.safeParse({
