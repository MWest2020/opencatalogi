<script setup>
import { searchStore, directoryStore, metadataStore } from '../../store/store.js'
</script>

<template>
	<NcAppSidebar
		name="Zoek opdracht"
		subtitle="baldie"
		subname="Binnen het federatieve netwerk">
		<NcAppSidebarTab id="search-tab" name="Zoeken" :order="1">
			<template #icon>
				<Magnify :size="20" />
			</template>
			Zoek snel in het voor uw beschikbare federatieve netwerk<br>
			<NcTextField class="searchField"
				:value.sync="searchStore.search"
				label="Zoeken" />
			<NcNoteCard v-if="searchStore.searchError" type="error">
				<p>{{ searchStore.searchError }}</p>
			</NcNoteCard>
		</NcAppSidebarTab>
		<NcAppSidebarTab id="settings-tab" name="Catalogi" :order="2">
			<template #icon>
				<DatabaseOutline :size="20" />
			</template>
<<<<<<< HEAD
			<NcCheckboxRadioSwitch v-for="(listing, i) in directoryStore.listingList" :key="i" type="switch">
=======
			<NcCheckboxRadioSwitch v-for="(listing, i) in directoryStore.listingList" :key="`${listing}${i}`" type="switch">
>>>>>>> 2278a800
				{{ listing.title || 'Geen titel' }}
			</NcCheckboxRadioSwitch>
		</NcAppSidebarTab>
		<NcAppSidebarTab id="share-tab" name="Publicatie typen" :order="3">
			<template #icon>
				<FileTreeOutline :size="20" />
			</template>
<<<<<<< HEAD
			<NcCheckboxRadioSwitch v-for="(metaData, i) in metadataStore.metaDataList" :key="i" type="switch">
=======
			<NcCheckboxRadioSwitch v-for="(metaData, i) in metadataStore.metaDataList" :key="`${metaData}${i}`" type="switch">
>>>>>>> 2278a800
				{{ metaData.title || 'Geen titel' }}
			</NcCheckboxRadioSwitch>
		</NcAppSidebarTab>
	</NcAppSidebar>
</template>
<script>

import { NcAppSidebar, NcAppSidebarTab, NcTextField, NcNoteCard, NcCheckboxRadioSwitch } from '@nextcloud/vue'
import Magnify from 'vue-material-design-icons/Magnify.vue'
import DatabaseOutline from 'vue-material-design-icons/DatabaseOutline.vue'
import FileTreeOutline from 'vue-material-design-icons/FileTreeOutline.vue'
import { debounce } from 'lodash'

export default {
	name: 'SearchSideBar',
	components: {
		NcAppSidebar,
		NcAppSidebarTab,
		NcTextField,
		NcCheckboxRadioSwitch,
		// Icons
		Magnify,
		DatabaseOutline,
		FileTreeOutline,
	},
	props: {
		search: {
			type: String,
			required: true,
		},
	},
	data() {
		return {
			starred: false,
		}
	},
	watch: {
		search: 'debouncedSearch',
	},
	mounted() {
		directoryStore.refreshListingList()
		metadataStore.refreshMetaDataList()
	},
	methods: {
		debouncedSearch: debounce(function() {
			searchStore.getSearchResults()
		}, 500),
	},
}
</script><|MERGE_RESOLUTION|>--- conflicted
+++ resolved
@@ -23,11 +23,7 @@
 			<template #icon>
 				<DatabaseOutline :size="20" />
 			</template>
-<<<<<<< HEAD
-			<NcCheckboxRadioSwitch v-for="(listing, i) in directoryStore.listingList" :key="i" type="switch">
-=======
 			<NcCheckboxRadioSwitch v-for="(listing, i) in directoryStore.listingList" :key="`${listing}${i}`" type="switch">
->>>>>>> 2278a800
 				{{ listing.title || 'Geen titel' }}
 			</NcCheckboxRadioSwitch>
 		</NcAppSidebarTab>
@@ -35,11 +31,7 @@
 			<template #icon>
 				<FileTreeOutline :size="20" />
 			</template>
-<<<<<<< HEAD
-			<NcCheckboxRadioSwitch v-for="(metaData, i) in metadataStore.metaDataList" :key="i" type="switch">
-=======
 			<NcCheckboxRadioSwitch v-for="(metaData, i) in metadataStore.metaDataList" :key="`${metaData}${i}`" type="switch">
->>>>>>> 2278a800
 				{{ metaData.title || 'Geen titel' }}
 			</NcCheckboxRadioSwitch>
 		</NcAppSidebarTab>
