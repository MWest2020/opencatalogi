--- conflicted
+++ resolved
@@ -1,68 +1,4 @@
 {
-<<<<<<< HEAD
-    "name": "conductionnl/opencatalogi",
-    "description": "This is a DSO Nextcloud project for the municipality Buren and is done by ConductionNL",
-    "license": "AGPL-3.0-or-later",
-    "authors": [
-        {
-            "name": "Conduction b.v.",
-            "email": "info@conduction.nl",
-            "homepage": "https://conduction.nl"
-        },
-        {
-            "name": "Remko Huisman (Conduction)",
-            "email": "remko@conduction.nl",
-            "homepage": "https://conduction.nl"
-        },
-        {
-            "name": "Ruben van der Linde (Conduction)",
-            "email": "ruben@conduction.nl",
-            "homepage": "https://conduction.nl"
-        }
-    ],
-    "autoload": {
-        "psr-4": {
-            "OCA\\OpenCatalogi\\": "lib/"
-        }
-    },
-    "scripts": {
-        "post-install-cmd": [
-            "@composer bin all install --ansi"
-        ],
-        "post-update-cmd": [
-            "@composer bin all update --ansi"
-        ],
-        "lint": "find . -name \\*.php -not -path './vendor/*' -not -path './vendor-bin/*' -not -path './build/*' -print0 | xargs -0 -n1 php -l",
-        "cs:check": "php-cs-fixer fix --dry-run --diff",
-        "cs:fix": "php-cs-fixer fix",
-        "psalm": "psalm --threads=1 --no-cache",
-        "test:unit": "phpunit tests -c tests/phpunit.xml --colors=always --fail-on-warning --fail-on-risky",
-        "openapi": "generate-spec"
-    },
-    "require": {
-        "php": "^8.1",
-        "adbario/php-dot-notation": "^3.3.0",
-        "bamarni/composer-bin-plugin": "^1.8",
-        "elasticsearch/elasticsearch": "^v8.14.0",
-        "guzzlehttp/guzzle": "^7.0",
-        "symfony/uid": "^6.4"
-    },
-    "require-dev": {
-        "nextcloud/ocp": "dev-stable29",
-        "roave/security-advisories": "dev-latest"
-    },
-    "config": {
-        "allow-plugins": {
-            "bamarni/composer-bin-plugin": true,
-            "php-http/discovery": true
-        },
-        "optimize-autoloader": true,
-        "sort-packages": true,
-        "platform": {
-            "php": "8.1"
-        }
-    }
-=======
 	"name": "conductionnl/opencatalogi",
 	"description": "This is a DSO Nextcloud project for the municipality Buren and is done by ConductionNL",
 	"license": "AGPL-3.0-or-later",
@@ -126,5 +62,4 @@
 			"php": "8.1"
 		}
 	}
->>>>>>> 549e5bb2
 }