---
description: >-
  Welkom bij de gebruikersdocumentatie voor de OpenCatalogi Nextcloud App. Veel
<<<<<<< HEAD
  succes met het gebruik van de app.
=======
  succes met het gebruik van de app. Voor vragen of bijdragen, neem gerust
  [contact](mailto:support@conduction.nl) met ons o
>>>>>>> 96930390
coverY: 0
---

# Welkom

Deze documentatie richt zich op het gebruik van onze beheerapplicatie, speciaal ontworpen voor het beheren van publicaties en catalogi binnen het federatief netwerk. De OpenCatalogi Nextcloud App is een eenvoudig te installeren:

* [**Quickstart**](installatie/instructies.md)voor een test/demo-omgeving
* [**Quickstart** ](developers/installatie-van-nextcloud-development-omgeving.md)voor een development-omgeving

Onze app ondersteunt de Common Ground-aanpak, waardoor je snel toegang hebt tot bestaande IT-oplossingen die je kunt hergebruiken om de ontwikkeltijd te verkorten en de kosten te verlagen. In deze gids vind je stapsgewijze instructies, nuttige tips en best practices om je te helpen bij het optimaal beheren van je federatief netwerk, zoals publicaties of softwarecomponenten.

Deze documentatie is bedoeld voor diverse doelgroepen:

* **Gebruikers:** iedereen die wilt delen binnen het netwerk.
* **Developers:** Ontwikkelaars die bijdragen aan de OpenCatalogi-projecten en behoefte hebben aan gedetailleerde technische informatie en API-documentatie.
* **Beheerders:** Professionals die verantwoordelijk zijn voor het beheren en onderhouden van het federatief netwerk voor publicaites en componenten.

Voor meer informatie over OpenCatalogi en onze gemeenschappelijke inspanningen, bezoek onze [documentatie-pagina](https://documentatie.opencatalogi.nl) of de officiële website op [OpenCatalogi.nl](https://opencatalogi.nl).

Veel succes met het gebruik van de app. Voor vragen of bijdragen, neem gerust contact met ons op via [support@conduction.nl](mailto:support@conduction.nl).<|MERGE_RESOLUTION|>--- conflicted
+++ resolved
@@ -1,12 +1,7 @@
 ---
 description: >-
   Welkom bij de gebruikersdocumentatie voor de OpenCatalogi Nextcloud App. Veel
-<<<<<<< HEAD
   succes met het gebruik van de app.
-=======
-  succes met het gebruik van de app. Voor vragen of bijdragen, neem gerust
-  [contact](mailto:support@conduction.nl) met ons o
->>>>>>> 96930390
 coverY: 0
 ---
 
