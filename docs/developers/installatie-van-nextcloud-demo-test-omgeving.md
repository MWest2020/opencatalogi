# Installatie van Nextcloud Demo/Test-omgeving

## Wat Je Nodig Hebt

Om alles soepel te laten draaien, heb je het volgende nodig:

* [**Docker:**](https://www.docker.com/products/docker-desktop/) en Docker Desktop
* [**WSL2:**](https://learn.microsoft.com/en-us/windows/wsl/install) (Windows Subsystem for Linux) als je Windows gebruikt. Dit kan geïnstalleerd worden via de Microsoft Store.
* **Systeemeisen:** Minimaal 4 GB RAM en 2 CPU's

## Aan de slag

Deze repository heeft een snelle start met een Docker Compose-bestand. Hiermee kun je de applicatie in één keer opstarten.

Volg deze eenvoudige stappen om de applicatie te starten:

1. **Docker Desktop**: [Download](https://www.docker.com/products/docker-desktop/) en installeer Docker Desktop.

2. **WSL2**: [Download](https://learn.microsoft.com/en-us/windows/wsl/install) en installeer via de Microsoft Store.

3. **Code**: [Download](https://github.com/ConductionNL/opencatalogi/archive/refs/heads/master.zip) de code als zip bestand en pak deze uit.

4. **(Optie 1, Start Docker via installer)**
   * [Download](https://raw.githubusercontent.com/OpenCatalogi/.github/main/docs/assets/Start-docker.bat) het `.bat`-bestand. Dit doe je door de link op te slaan (rechter muisknop opslaan als, let op dat je het bestand opslaat als `.bat`)

   * Plaats het bestand als `.bat` in dezelfde folder als de code.

   * Klik met de rechtermuisknop op het bestand en selecteer uitvoeren
     **(Optie 2, via command line interface)**

   * Type het volgende commando in de Command prompt en druk op Enter:

     `cd pad/naar/uitgepakte/map`

   * Vervang `pad/naar/uitgepakte/map` door de locatie waar je de bestanden hebt uitgepakt. Bijvoorbeeld:

     `cd C:\Users\{{jouwgebruikersnaam}}\Downloads\opencatalogi-main`

   * Typ het volgende commando in de command prompt en druk op Enter:

     `docker compose up`

   * Wacht tot de applicatie is opgestart. Je ziet veel tekst voorbij komen, het kan 5-10 minuten duren voordat je deze laatste melding ziet:

     `[core:notice] [pid 1] AH00094: Command line: 'apache2 -D FOREGROUND'`

5. **Open de applicatie**: Open je webbrowser en ga naar <http://localhost:8080>

6. **Login**: Voor de standaardinstallatie werkt dit met admin als log **en** admin wachtwoord

<<<<<<< HEAD
En dat is het! Volg deze stappen om de OpenCatalogi-app snel en soepel op te zetten.

## Deinstaleren
Het kan natuurlijk voorkomen dat je na een succesvolle demonstratie de toepassing wil deinstalleren, open daarvoor de docker desktop interface en

- Vink onder `containers` alle containers aan en druk op 'delete'
- Vink onder `images` alle images aan en druk op 'delete'
- Vink onder `volumes` alle volumes aan en druk op 'delete'
- Verwijder de folder met bestanden die in stap 3 van het installatie proces hebt aangemaakt

![alt text](docker_desktop.png)

## Bijwerken
Vanuit de demo installatie route is er nog geen optie beschickbaar voor het bijwerken van de applicatie, die zal je moeten deinstaleren en instaleren. 
=======
Je hebt nu een werkende Nextcloud-test en demo-omgeving. Om OpenCatalogi the activeren, volg dan [deze stappen](https://github.com/ConductionNL/opencatalogi/blob/master/docs/developers/de-opencatalogi-app-toevoegen-aan-nextcloud.md)

En dat is het! Volg deze stappen om de OpenCatalogi-app snel en soepel op te zetten.
>>>>>>> 7ec1f9dc
<|MERGE_RESOLUTION|>--- conflicted
+++ resolved
@@ -48,7 +48,8 @@
 
 6. **Login**: Voor de standaardinstallatie werkt dit met admin als log **en** admin wachtwoord
 
-<<<<<<< HEAD
+Je hebt nu een werkende Nextcloud-test en demo-omgeving. Om OpenCatalogi the activeren, volg dan [deze stappen](https://github.com/ConductionNL/opencatalogi/blob/master/docs/developers/de-opencatalogi-app-toevoegen-aan-nextcloud.md)
+
 En dat is het! Volg deze stappen om de OpenCatalogi-app snel en soepel op te zetten.
 
 ## Deinstaleren
@@ -62,9 +63,4 @@
 ![alt text](docker_desktop.png)
 
 ## Bijwerken
-Vanuit de demo installatie route is er nog geen optie beschickbaar voor het bijwerken van de applicatie, die zal je moeten deinstaleren en instaleren. 
-=======
-Je hebt nu een werkende Nextcloud-test en demo-omgeving. Om OpenCatalogi the activeren, volg dan [deze stappen](https://github.com/ConductionNL/opencatalogi/blob/master/docs/developers/de-opencatalogi-app-toevoegen-aan-nextcloud.md)
-
-En dat is het! Volg deze stappen om de OpenCatalogi-app snel en soepel op te zetten.
->>>>>>> 7ec1f9dc
+Vanuit de demo installatie route is er nog geen optie beschickbaar voor het bijwerken van de applicatie, die zal je moeten deinstaleren en instaleren. 