--- conflicted
+++ resolved
@@ -98,11 +98,7 @@
 
 Ook voor de documentatie wordt een linter gebruikt namelijk [remarklint](https://github.com/remarkjs/remark-lint).
 
-<<<<<<< HEAD
 De commando's om deze linter in de CLI te gebruiken zijn [hier te vinden](https://github.com/remarkjs/remark-lint?tab=readme-ov-file#what-is-this) voor een uitgebreide output in de terminal.
-=======
-De commando's om deze linter in de CLI te gebruiken zijn \[hier te vinden]\(npx remark doc/ --use remark-preset-lint-consistent --use remark-preset-lint-recommended) voor een uitgebreide output in de terminal.
->>>>>>> ff6cd382
 
 ## API Development
 
