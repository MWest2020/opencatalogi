--- conflicted
+++ resolved
@@ -42,15 +42,11 @@
 
 Onder is een voorbeeld van een publicatie en de Actie-mogelijkheden.
 
-<<<<<<< HEAD
 <figure><img src="../.assets/oc_publicatie_acties.png" alt="" width="375"><figcaption></figcaption></figure>
 
 ![alt text](image-1.png)
 
 ## Acties
-=======
-## Eigenschappen
->>>>>>> beddb85c
 
 ![alt text](image.png)
 
@@ -64,12 +60,10 @@
 
 ## Eigenschappen
 
-<<<<<<< HEAD
 Een tweede manier om informatie op te nemen in een publicaite is via eigenschappen. Eigenschappen zijn voor gedefineerde opties (via [publicatie type](../beheerders/metadata.md)) waar een waarde aan kan worden toegekend.
 
+## Bijlagen
 ![alt text](image-2.png)
-=======
-## Bijlagen
 
 Publicaties hebben vaak bijlagen, zoals een verslag of een besluit. Deze zijn eenvoudig toe te voegen door op de Actie-knop te klikken bij een geselecteerde publicatie, of de drie bolletjes naast een publicatie. Dit opent de Bijlage toevoegen modal.
 
@@ -83,5 +77,4 @@
 
 In de `Bijlage toevoegen`-modal worden er gevraagd om een aantal velden. Er zijn twee mogelijkheden een bijlage toe te voegen. De eerste manier is via een  `Toegangs URL`. Dit zorgt ervoor dat het bestand vanuit een andere plek automatisch gedownload wordt.  Een `Titel` is dan verplicht.&#x20;
 
-De tweede manier is door zelf een bestand up te loaden. De bestandsnaam wordt dan meegegeven.&#x20;
->>>>>>> beddb85c
+De tweede manier is door zelf een bestand up te loaden. De bestandsnaam wordt dan meegegeven.&#x20;