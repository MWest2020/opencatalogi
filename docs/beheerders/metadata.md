--- conflicted
+++ resolved
@@ -1,8 +1,4 @@
 # Metadata
-<<<<<<< HEAD
-Iedere publicatie op open catalogi hoort bij een bepaald metadata type, dit metadata type kan door u zelf gedefineerd zijn over overgenomen van een andere catalogussen. Een metadata beschrijft een publicatie in doel, archivering en inhoudenlijk gegevens. Het modeleleerd dus als het ware publicaties en maakt publicaties daarmee leesbaar en interpeteerdbaar maar vormd in de praktijk ook de meest basale zoek mogenlijkheid "doe mij alle publicaite van het type woo verzoek"
-=======
->>>>>>> aed5d893
 
 Iedere publicatie op OpenCatalogi hoort bij een bepaald metadatatype. Dit metadatatype kan door uzelf gedefinieerd zijn of overgenomen van andere catalogi. Metadata beschrijft een publicatie in doel, archivering en inhoudelijke gegevens. Het maakt publicaties leesbaar en interpreteerbaar, maar vormt in de praktijk ook de meest basale zoekmogelijkheid: "Doe mij alle publicaties van het type WOO-verzoek."
 
@@ -18,8 +14,10 @@
 
 ## Metadata creëren
 
-<<<<<<< HEAD
-Als laaste moet je de metadata type activeren via het [catalogi overzicht](catalogi.md) onder het tabblad metadata.
+JJe kunt ook zelf metadatadefinities toevoegen, bijvoorbeeld omdat er nog geen metadatabeschrijving beschikbaar is voor de publicatie die je wilt doen. In dat geval kun je bovenaan het metadata-overzicht op `+ Metadata toevoegen` klikken (rechts van de zoekbalk) om een metadatadefinitie aan te maken.
+
+Nadat de metadatatype is aangemaakt kan je deze voorzien van eigenschappen.
+
 
 ## Eigenschappen defineren
 Metedata defineerd objecten door het opgeven properties, hiervoor wordt [json-schema](https://json-schema.org/) als standaard gebruikt. metadata schema's geven  eigenschappen (`properties`) op die worden verwacht in de data van een publicatie objects. Ze beschrijven daarmee de spelregels over wat er in een publicaie object moet moeten ziten. Is bijvoorbeeld in het schema van publiccode gedefineerd dat een publiccode publicate een property genaamd repositoryUrl heeft, dat dit een string is een format url heeft en verplicht is dan moeten alle publicaites die aan dit schema referen deze waarde bevaten. Doen ze dit niet dan worden ze geclacificeerd als ongeldig en zijn ze niet vindbaar.
@@ -45,11 +43,4 @@
     - 4: 20 Jaar
     - 5: 50 Jaar
 
-Bij het aanmaken van een publicatie word vervolgens de archive.date gezet op de createDate + doorlooptijd van de klasse
-=======
-JJe kunt ook zelf metadatadefinities toevoegen, bijvoorbeeld omdat er nog geen metadatabeschrijving beschikbaar is voor de publicatie die je wilt doen. In dat geval kun je bovenaan het metadata-overzicht op `+ Metadata toevoegen` klikken (rechts van de zoekbalk) om een metadatadefinitie aan te maken.
-
-Nadat de metadatatype is aangemaakt kan je deze voorzien van eigenschappen.
-
-Als laatste moet je de metadatatype activeren via het [catalogi overzicht](catalogi.md) onder het tabblad `Metadata`.
->>>>>>> aed5d893
+Bij het aanmaken van een publicatie word vervolgens de archive.date gezet op de createDate + doorlooptijd van de klasse